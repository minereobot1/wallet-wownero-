// Copyright (c) 2014-2019, The Monero Project
//
// All rights reserved.
//
// Redistribution and use in source and binary forms, with or without modification, are
// permitted provided that the following conditions are met:
//
// 1. Redistributions of source code must retain the above copyright notice, this list of
//    conditions and the following disclaimer.
//
// 2. Redistributions in binary form must reproduce the above copyright notice, this list
//    of conditions and the following disclaimer in the documentation and/or other
//    materials provided with the distribution.
//
// 3. Neither the name of the copyright holder nor the names of its contributors may be
//    used to endorse or promote products derived from this software without specific
//    prior written permission.
//
// THIS SOFTWARE IS PROVIDED BY THE COPYRIGHT HOLDERS AND CONTRIBUTORS "AS IS" AND ANY
// EXPRESS OR IMPLIED WARRANTIES, INCLUDING, BUT NOT LIMITED TO, THE IMPLIED WARRANTIES OF
// MERCHANTABILITY AND FITNESS FOR A PARTICULAR PURPOSE ARE DISCLAIMED. IN NO EVENT SHALL
// THE COPYRIGHT HOLDER OR CONTRIBUTORS BE LIABLE FOR ANY DIRECT, INDIRECT, INCIDENTAL,
// SPECIAL, EXEMPLARY, OR CONSEQUENTIAL DAMAGES (INCLUDING, BUT NOT LIMITED TO,
// PROCUREMENT OF SUBSTITUTE GOODS OR SERVICES; LOSS OF USE, DATA, OR PROFITS; OR BUSINESS
// INTERRUPTION) HOWEVER CAUSED AND ON ANY THEORY OF LIABILITY, WHETHER IN CONTRACT,
// STRICT LIABILITY, OR TORT (INCLUDING NEGLIGENCE OR OTHERWISE) ARISING IN ANY WAY OUT OF
// THE USE OF THIS SOFTWARE, EVEN IF ADVISED OF THE POSSIBILITY OF SUCH DAMAGE.
//
// Parts of this file are originally copyright (c) 2012-2013 The Cryptonote developers

#include <algorithm>
#include <cstdio>
#include <boost/filesystem.hpp>
#include <boost/range/adaptor/reversed.hpp>

#include "include_base_utils.h"
#include "cryptonote_basic/cryptonote_basic_impl.h"
#include "tx_pool.h"
#include "blockchain.h"
#include "blockchain_db/blockchain_db.h"
#include "cryptonote_basic/cryptonote_boost_serialization.h"
#include "cryptonote_config.h"
#include "cryptonote_basic/miner.h"
#include "misc_language.h"
#include "profile_tools.h"
#include "file_io_utils.h"
#include "int-util.h"
#include "common/threadpool.h"
#include "common/boost_serialization_helper.h"
#include "warnings.h"
#include "crypto/hash.h"
#include "cryptonote_core.h"
#include "ringct/rctSigs.h"
#include "common/perf_timer.h"
#include "common/notify.h"
#include "common/varint.h"
#include "common/pruning.h"

#undef MONERO_DEFAULT_LOG_CATEGORY
#define MONERO_DEFAULT_LOG_CATEGORY "blockchain"

#define FIND_BLOCKCHAIN_SUPPLEMENT_MAX_SIZE (100*1024*1024) // 100 MB

using namespace crypto;

//#include "serialization/json_archive.h"

/* TODO:
 *  Clean up code:
 *    Possibly change how outputs are referred to/indexed in blockchain and wallets
 *
 */

using namespace cryptonote;
using epee::string_tools::pod_to_hex;
extern "C" void slow_hash_allocate_state();
extern "C" void slow_hash_free_state();

DISABLE_VS_WARNINGS(4267)

#define MERROR_VER(x) MCERROR("verify", x)

// used to overestimate the block reward when estimating a per kB to use
#define BLOCK_REWARD_OVERESTIMATE (10 * 1000000000000)

static const struct {
  uint8_t version;
  uint64_t height;
  uint8_t threshold;
  time_t time;
} mainnet_hard_forks[] = {
 { 7, 1, 0, 1519605000 },
 { 8, 6969, 0, 1524214739 },
 { 9, 53666, 0, 1538689773 },
 { 10, 63469, 0, 1541700352 },
 { 11, 81769, 0, 1549238400 },
 { 12, 82069, 0, 1549318761 },
 { 13, 114969, 0, 1559292691 },
 { 14, 115257, 0, 1559292774 },
};

static const struct {
  uint8_t version;
  uint64_t height;
  uint8_t threshold;
  time_t time;
} testnet_hard_forks[] = {
  { 7, 1, 0, 1341378000 },
  { 8, 10, 0, 1522624244 },
  { 9, 20, 0, 1543754910 },
  { 10, 30, 0, 1543795200 },
  { 11, 40, 0, 1543922445 },
  { 12, 50, 0, 1551916800 },
  { 13, 60, 0, 1551993902 },
};

static const struct {
  uint8_t version;
  uint64_t height;
  uint8_t threshold;
  time_t time;
} stagenet_hard_forks[] = {
  { 7, 1, 0, 1341378000 },
  { 8, 10, 0, 1522624244 },
  { 9, 20, 0, 1543754910 },
  { 10, 30, 0, 1543795200 },
  { 11, 40, 0, 1543922445 },
  { 12, 50, 0, 1551916800 },
  { 13, 60, 0, 1551993902 },
};

//------------------------------------------------------------------
Blockchain::Blockchain(tx_memory_pool& tx_pool) :
  m_db(), m_tx_pool(tx_pool), m_hardfork(NULL), m_timestamps_and_difficulties_height(0), m_current_block_cumul_weight_limit(0), m_current_block_cumul_weight_median(0),
  m_enforce_dns_checkpoints(false), m_max_prepare_blocks_threads(4), m_db_sync_on_blocks(true), m_db_sync_threshold(1), m_db_sync_mode(db_async), m_db_default_sync(false), m_fast_sync(true), m_show_time_stats(false), m_sync_counter(0), m_bytes_to_sync(0), m_cancel(false),
  m_long_term_block_weights_window(CRYPTONOTE_LONG_TERM_BLOCK_WEIGHT_WINDOW_SIZE),
  m_long_term_effective_median_block_weight(0),
  m_long_term_block_weights_cache_tip_hash(crypto::null_hash),
  m_long_term_block_weights_cache_rolling_median(CRYPTONOTE_LONG_TERM_BLOCK_WEIGHT_WINDOW_SIZE),
  m_difficulty_for_next_block_top_hash(crypto::null_hash),
  m_difficulty_for_next_block(1),
  m_btc_valid(false),
<<<<<<< HEAD
  m_batch_success(true),
  m_prepare_height(0)
=======
  m_batch_success(true)
>>>>>>> 3a8d4bbf
{
  LOG_PRINT_L3("Blockchain::" << __func__);
}
//------------------------------------------------------------------
Blockchain::~Blockchain()
{
  try { deinit(); }
  catch (const std::exception &e) { /* ignore */ }
}
//------------------------------------------------------------------
bool Blockchain::have_tx(const crypto::hash &id) const
{
  LOG_PRINT_L3("Blockchain::" << __func__);
  // WARNING: this function does not take m_blockchain_lock, and thus should only call read only
  // m_db functions which do not depend on one another (ie, no getheight + gethash(height-1), as
  // well as not accessing class members, even read only (ie, m_invalid_blocks). The caller must
  // lock if it is otherwise needed.
  return m_db->tx_exists(id);
}
//------------------------------------------------------------------
bool Blockchain::have_tx_keyimg_as_spent(const crypto::key_image &key_im) const
{
  LOG_PRINT_L3("Blockchain::" << __func__);
  // WARNING: this function does not take m_blockchain_lock, and thus should only call read only
  // m_db functions which do not depend on one another (ie, no getheight + gethash(height-1), as
  // well as not accessing class members, even read only (ie, m_invalid_blocks). The caller must
  // lock if it is otherwise needed.
  return  m_db->has_key_image(key_im);
}
//------------------------------------------------------------------
// This function makes sure that each "input" in an input (mixins) exists
// and collects the public key for each from the transaction it was included in
// via the visitor passed to it.
template <class visitor_t>
bool Blockchain::scan_outputkeys_for_indexes(size_t tx_version, const txin_to_key& tx_in_to_key, visitor_t &vis, const crypto::hash &tx_prefix_hash, uint64_t* pmax_related_block_height) const
{
  LOG_PRINT_L3("Blockchain::" << __func__);

  // ND: Disable locking and make method private.
  //CRITICAL_REGION_LOCAL(m_blockchain_lock);

  // verify that the input has key offsets (that it exists properly, really)
  if(!tx_in_to_key.key_offsets.size())
    return false;

  // cryptonote_format_utils uses relative offsets for indexing to the global
  // outputs list.  that is to say that absolute offset #2 is absolute offset
  // #1 plus relative offset #2.
  // TODO: Investigate if this is necessary / why this is done.
  std::vector<uint64_t> absolute_offsets = relative_output_offsets_to_absolute(tx_in_to_key.key_offsets);
  std::vector<output_data_t> outputs;

  bool found = false;
  auto it = m_scan_table.find(tx_prefix_hash);
  if (it != m_scan_table.end())
  {
    auto its = it->second.find(tx_in_to_key.k_image);
    if (its != it->second.end())
    {
      outputs = its->second;
      found = true;
    }
  }

  if (!found)
  {
    try
    {
      m_db->get_output_key(epee::span<const uint64_t>(&tx_in_to_key.amount, 1), absolute_offsets, outputs, true);
      if (absolute_offsets.size() != outputs.size())
      {
        MERROR_VER("Output does not exist! amount = " << tx_in_to_key.amount);
        return false;
      }
    }
    catch (...)
    {
      MERROR_VER("Output does not exist! amount = " << tx_in_to_key.amount);
      return false;
    }
  }
  else
  {
    // check for partial results and add the rest if needed;
    if (outputs.size() < absolute_offsets.size() && outputs.size() > 0)
    {
      MDEBUG("Additional outputs needed: " << absolute_offsets.size() - outputs.size());
      std::vector < uint64_t > add_offsets;
      std::vector<output_data_t> add_outputs;
      add_outputs.reserve(absolute_offsets.size() - outputs.size());
      for (size_t i = outputs.size(); i < absolute_offsets.size(); i++)
        add_offsets.push_back(absolute_offsets[i]);
      try
      {
        m_db->get_output_key(epee::span<const uint64_t>(&tx_in_to_key.amount, 1), add_offsets, add_outputs, true);
        if (add_offsets.size() != add_outputs.size())
        {
          MERROR_VER("Output does not exist! amount = " << tx_in_to_key.amount);
          return false;
        }
      }
      catch (...)
      {
        MERROR_VER("Output does not exist! amount = " << tx_in_to_key.amount);
        return false;
      }
      outputs.insert(outputs.end(), add_outputs.begin(), add_outputs.end());
    }
  }

  size_t count = 0;
  for (const uint64_t& i : absolute_offsets)
  {
    try
    {
      output_data_t output_index;
      try
      {
        // get tx hash and output index for output
        if (count < outputs.size())
          output_index = outputs.at(count);
        else
          output_index = m_db->get_output_key(tx_in_to_key.amount, i);

        // call to the passed boost visitor to grab the public key for the output
        if (!vis.handle_output(output_index.unlock_time, output_index.pubkey, output_index.commitment))
        {
          MERROR_VER("Failed to handle_output for output no = " << count << ", with absolute offset " << i);
          return false;
        }
      }
      catch (...)
      {
        MERROR_VER("Output does not exist! amount = " << tx_in_to_key.amount << ", absolute_offset = " << i);
        return false;
      }

      // if on last output and pmax_related_block_height not null pointer
      if(++count == absolute_offsets.size() && pmax_related_block_height)
      {
        // set *pmax_related_block_height to tx block height for this output
        auto h = output_index.height;
        if(*pmax_related_block_height < h)
        {
          *pmax_related_block_height = h;
        }
      }

    }
    catch (const OUTPUT_DNE& e)
    {
      MERROR_VER("Output does not exist: " << e.what());
      return false;
    }
    catch (const TX_DNE& e)
    {
      MERROR_VER("Transaction does not exist: " << e.what());
      return false;
    }

  }

  return true;
}
//------------------------------------------------------------------
uint64_t Blockchain::get_current_blockchain_height() const
{
  LOG_PRINT_L3("Blockchain::" << __func__);
  // WARNING: this function does not take m_blockchain_lock, and thus should only call read only
  // m_db functions which do not depend on one another (ie, no getheight + gethash(height-1), as
  // well as not accessing class members, even read only (ie, m_invalid_blocks). The caller must
  // lock if it is otherwise needed.
  return m_db->height();
}
//------------------------------------------------------------------
//FIXME: possibly move this into the constructor, to avoid accidentally
//       dereferencing a null BlockchainDB pointer
bool Blockchain::init(BlockchainDB* db, const network_type nettype, bool offline, const cryptonote::test_options *test_options, difficulty_type fixed_difficulty, const GetCheckpointsCallback& get_checkpoints/* = nullptr*/)
{
  LOG_PRINT_L3("Blockchain::" << __func__);

  CHECK_AND_ASSERT_MES(nettype != FAKECHAIN || test_options, false, "fake chain network type used without options");

  CRITICAL_REGION_LOCAL(m_tx_pool);
  CRITICAL_REGION_LOCAL1(m_blockchain_lock);

  if (db == nullptr)
  {
    LOG_ERROR("Attempted to init Blockchain with null DB");
    return false;
  }
  if (!db->is_open())
  {
    LOG_ERROR("Attempted to init Blockchain with unopened DB");
    delete db;
    return false;
  }

  m_db = db;

  m_nettype = test_options != NULL ? FAKECHAIN : nettype;
  m_offline = offline;
  m_fixed_difficulty = fixed_difficulty;
  if (m_hardfork == nullptr)
  {
    if (m_nettype ==  FAKECHAIN || m_nettype == STAGENET)
      m_hardfork = new HardFork(*db, 1, 0);
    else if (m_nettype == TESTNET)
      m_hardfork = new HardFork(*db, 1, 0);
    else
      m_hardfork = new HardFork(*db, 1, 0);
  }
  if (m_nettype == FAKECHAIN)
  {
    for (size_t n = 0; test_options->hard_forks[n].first; ++n)
      m_hardfork->add_fork(test_options->hard_forks[n].first, test_options->hard_forks[n].second, 0, n + 1);
  }
  else if (m_nettype == TESTNET)
  {
    for (size_t n = 0; n < sizeof(testnet_hard_forks) / sizeof(testnet_hard_forks[0]); ++n)
      m_hardfork->add_fork(testnet_hard_forks[n].version, testnet_hard_forks[n].height, testnet_hard_forks[n].threshold, testnet_hard_forks[n].time);
  }
  else if (m_nettype == STAGENET)
  {
    for (size_t n = 0; n < sizeof(stagenet_hard_forks) / sizeof(stagenet_hard_forks[0]); ++n)
      m_hardfork->add_fork(stagenet_hard_forks[n].version, stagenet_hard_forks[n].height, stagenet_hard_forks[n].threshold, stagenet_hard_forks[n].time);
  }
  else
  {
    for (size_t n = 0; n < sizeof(mainnet_hard_forks) / sizeof(mainnet_hard_forks[0]); ++n)
      m_hardfork->add_fork(mainnet_hard_forks[n].version, mainnet_hard_forks[n].height, mainnet_hard_forks[n].threshold, mainnet_hard_forks[n].time);
  }
  m_hardfork->init();

  m_db->set_hard_fork(m_hardfork);

  // if the blockchain is new, add the genesis block
  // this feels kinda kludgy to do it this way, but can be looked at later.
  // TODO: add function to create and store genesis block,
  //       taking testnet into account
  if(!m_db->height())
  {
    MINFO("Blockchain not loaded, generating genesis block.");
    block bl;
    block_verification_context bvc = boost::value_initialized<block_verification_context>();
    generate_genesis_block(bl, get_config(m_nettype).GENESIS_TX, get_config(m_nettype).GENESIS_NONCE);
    db_wtxn_guard wtxn_guard(m_db);
    add_new_block(bl, bvc);
    CHECK_AND_ASSERT_MES(!bvc.m_verifivation_failed, false, "Failed to add genesis block to blockchain");
  }
  // TODO: if blockchain load successful, verify blockchain against both
  //       hard-coded and runtime-loaded (and enforced) checkpoints.
  else
  {
  }

  if (m_nettype != FAKECHAIN)
  {
    // ensure we fixup anything we found and fix in the future
    m_db->fixup();
  }

  db_rtxn_guard rtxn_guard(m_db);

  // check how far behind we are
  uint64_t top_block_timestamp = m_db->get_top_block_timestamp();
  uint64_t timestamp_diff = time(NULL) - top_block_timestamp;

  // genesis block has no timestamp, could probably change it to have timestamp of 1522624244 (2018-04-01 23:10:44, block 1)...
  if(!top_block_timestamp)
    timestamp_diff = time(NULL) - 1522624244;

  // create general purpose async service queue

  m_async_work_idle = std::unique_ptr < boost::asio::io_service::work > (new boost::asio::io_service::work(m_async_service));
  // we only need 1
  m_async_pool.create_thread(boost::bind(&boost::asio::io_service::run, &m_async_service));

#if defined(PER_BLOCK_CHECKPOINT)
  if (m_nettype != FAKECHAIN)
    load_compiled_in_block_hashes(get_checkpoints);
#endif

  MINFO("Blockchain initialized. last block: " << m_db->height() - 1 << ", " << epee::misc_utils::get_time_interval_string(timestamp_diff) << " time ago, current difficulty: " << get_difficulty_for_next_block());

  rtxn_guard.stop();

  uint64_t num_popped_blocks = 0;
  while (!m_db->is_read_only())
  {
    uint64_t top_height;
    const crypto::hash top_id = m_db->top_block_hash(&top_height);
    const block top_block = m_db->get_top_block();
    const uint8_t ideal_hf_version = get_ideal_hard_fork_version(top_height);
    if (ideal_hf_version <= 1 || ideal_hf_version == top_block.major_version)
    {
      if (num_popped_blocks > 0)
        MGINFO("Initial popping done, top block: " << top_id << ", top height: " << top_height << ", block version: " << (uint64_t)top_block.major_version);
      break;
    }
    else
    {
      if (num_popped_blocks == 0)
        MGINFO("Current top block " << top_id << " at height " << top_height << " has version " << (uint64_t)top_block.major_version << " which disagrees with the ideal version " << (uint64_t)ideal_hf_version);
      if (num_popped_blocks % 100 == 0)
        MGINFO("Popping blocks... " << top_height);
      ++num_popped_blocks;
      block popped_block;
      std::vector<transaction> popped_txs;
      try
      {
        m_db->pop_block(popped_block, popped_txs);
      }
      // anything that could cause this to throw is likely catastrophic,
      // so we re-throw
      catch (const std::exception& e)
      {
        MERROR("Error popping block from blockchain: " << e.what());
        throw;
      }
      catch (...)
      {
        MERROR("Error popping block from blockchain, throwing!");
        throw;
      }
    }
  }
  if (num_popped_blocks > 0)
  {
    m_timestamps_and_difficulties_height = 0;
    m_hardfork->reorganize_from_chain_height(get_current_blockchain_height());
    uint64_t top_block_height;
    crypto::hash top_block_hash = get_tail_id(top_block_height);
    m_tx_pool.on_blockchain_dec(top_block_height, top_block_hash);
  }

  if (test_options && test_options->long_term_block_weight_window)
  {
    m_long_term_block_weights_window = test_options->long_term_block_weight_window;
    m_long_term_block_weights_cache_rolling_median = epee::misc_utils::rolling_median_t<uint64_t>(m_long_term_block_weights_window);
  }

  {
    db_txn_guard txn_guard(m_db, m_db->is_read_only());
    if (!update_next_cumulative_weight_limit())
      return false;
  }
  return true;
}
//------------------------------------------------------------------
bool Blockchain::init(BlockchainDB* db, HardFork*& hf, const network_type nettype, bool offline)
{
  if (hf != nullptr)
    m_hardfork = hf;
  bool res = init(db, nettype, offline, NULL);
  if (hf == nullptr)
    hf = m_hardfork;
  return res;
}
//------------------------------------------------------------------
bool Blockchain::store_blockchain()
{
  LOG_PRINT_L3("Blockchain::" << __func__);
  // lock because the rpc_thread command handler also calls this
  CRITICAL_REGION_LOCAL(m_db->m_synchronization_lock);

  TIME_MEASURE_START(save);
  // TODO: make sure sync(if this throws that it is not simply ignored higher
  // up the call stack
  try
  {
    m_db->sync();
  }
  catch (const std::exception& e)
  {
    MERROR(std::string("Error syncing blockchain db: ") + e.what() + "-- shutting down now to prevent issues!");
    throw;
  }
  catch (...)
  {
    MERROR("There was an issue storing the blockchain, shutting down now to prevent issues!");
    throw;
  }

  TIME_MEASURE_FINISH(save);
  if(m_show_time_stats)
    MINFO("Blockchain stored OK, took: " << save << " ms");
  return true;
}
//------------------------------------------------------------------
bool Blockchain::deinit()
{
  LOG_PRINT_L3("Blockchain::" << __func__);

  MTRACE("Stopping blockchain read/write activity");

 // stop async service
  m_async_work_idle.reset();
  m_async_pool.join_all();
  m_async_service.stop();

  // as this should be called if handling a SIGSEGV, need to check
  // if m_db is a NULL pointer (and thus may have caused the illegal
  // memory operation), otherwise we may cause a loop.
  try
  {
    if (m_db)
    {
      m_db->close();
      MTRACE("Local blockchain read/write activity stopped successfully");
    }
  }
  catch (const std::exception& e)
  {
    LOG_ERROR(std::string("Error closing blockchain db: ") + e.what());
  }
  catch (...)
  {
    LOG_ERROR("There was an issue closing/storing the blockchain, shutting down now to prevent issues!");
  }

  delete m_hardfork;
  m_hardfork = NULL;
  delete m_db;
  m_db = NULL;
  return true;
}
//------------------------------------------------------------------
// This function removes blocks from the top of blockchain.
// It starts a batch and calls private method pop_block_from_blockchain().
void Blockchain::pop_blocks(uint64_t nblocks)
{
  uint64_t i;
  CRITICAL_REGION_LOCAL(m_tx_pool);
  CRITICAL_REGION_LOCAL1(m_blockchain_lock);

  bool stop_batch = m_db->batch_start();

  try
  {
    const uint64_t blockchain_height = m_db->height();
    if (blockchain_height > 0)
      nblocks = std::min(nblocks, blockchain_height - 1);
    for (i=0; i < nblocks; ++i)
    {
      pop_block_from_blockchain();
    }
  }
  catch (const std::exception& e)
  {
    LOG_ERROR("Error when popping blocks after processing " << i << " blocks: " << e.what());
    if (stop_batch)
      m_db->batch_abort();
    return;
  }

  if (stop_batch)
    m_db->batch_stop();
}
//------------------------------------------------------------------
// This function tells BlockchainDB to remove the top block from the
// blockchain and then returns all transactions (except the miner tx, of course)
// from it to the tx_pool
block Blockchain::pop_block_from_blockchain()
{
  LOG_PRINT_L3("Blockchain::" << __func__);
  CRITICAL_REGION_LOCAL(m_blockchain_lock);

  m_timestamps_and_difficulties_height = 0;

  block popped_block;
  std::vector<transaction> popped_txs;

  CHECK_AND_ASSERT_THROW_MES(m_db->height() > 1, "Cannot pop the genesis block");

  try
  {
    m_db->pop_block(popped_block, popped_txs);
  }
  // anything that could cause this to throw is likely catastrophic,
  // so we re-throw
  catch (const std::exception& e)
  {
    LOG_ERROR("Error popping block from blockchain: " << e.what());
    throw;
  }
  catch (...)
  {
    LOG_ERROR("Error popping block from blockchain, throwing!");
    throw;
  }

  // make sure the hard fork object updates its current version
  m_hardfork->on_block_popped(1);

  // return transactions from popped block to the tx_pool
  size_t pruned = 0;
  for (transaction& tx : popped_txs)
  {
    if (tx.pruned)
    {
      ++pruned;
      continue;
    }
    if (!is_coinbase(tx))
    {
      cryptonote::tx_verification_context tvc = AUTO_VAL_INIT(tvc);

      // FIXME: HardFork
      // Besides the below, popping a block should also remove the last entry
      // in hf_versions.
      uint8_t version = get_ideal_hard_fork_version(m_db->height());

      // We assume that if they were in a block, the transactions are already
      // known to the network as a whole. However, if we had mined that block,
      // that might not be always true. Unlikely though, and always relaying
      // these again might cause a spike of traffic as many nodes re-relay
      // all the transactions in a popped block when a reorg happens.
      bool r = m_tx_pool.add_tx(tx, tvc, true, true, false, version);
      if (!r)
      {
        LOG_ERROR("Error returning transaction to tx_pool");
      }
    }
  }
  if (pruned)
    MWARNING(pruned << " pruned txes could not be added back to the txpool");

  m_blocks_longhash_table.clear();
  m_scan_table.clear();
  m_blocks_txs_check.clear();
  m_check_txin_table.clear();

  CHECK_AND_ASSERT_THROW_MES(update_next_cumulative_weight_limit(), "Error updating next cumulative weight limit");
  uint64_t top_block_height;
  crypto::hash top_block_hash = get_tail_id(top_block_height);
  m_tx_pool.on_blockchain_dec(top_block_height, top_block_hash);
  invalidate_block_template_cache();

  return popped_block;
}
//------------------------------------------------------------------
bool Blockchain::reset_and_set_genesis_block(const block& b)
{
  LOG_PRINT_L3("Blockchain::" << __func__);
  CRITICAL_REGION_LOCAL(m_blockchain_lock);
  m_timestamps_and_difficulties_height = 0;
  invalidate_block_template_cache();
  m_db->reset();
  m_db->drop_alt_blocks();
  m_hardfork->init();

  db_wtxn_guard wtxn_guard(m_db);
  block_verification_context bvc = boost::value_initialized<block_verification_context>();
  add_new_block(b, bvc);
  if (!update_next_cumulative_weight_limit())
    return false;
  return bvc.m_added_to_main_chain && !bvc.m_verifivation_failed;
}
//------------------------------------------------------------------
crypto::hash Blockchain::get_tail_id(uint64_t& height) const
{
  LOG_PRINT_L3("Blockchain::" << __func__);
  CRITICAL_REGION_LOCAL(m_blockchain_lock);
  return m_db->top_block_hash(&height);
}
//------------------------------------------------------------------
crypto::hash Blockchain::get_tail_id() const
{
  LOG_PRINT_L3("Blockchain::" << __func__);
  // WARNING: this function does not take m_blockchain_lock, and thus should only call read only
  // m_db functions which do not depend on one another (ie, no getheight + gethash(height-1), as
  // well as not accessing class members, even read only (ie, m_invalid_blocks). The caller must
  // lock if it is otherwise needed.
  return m_db->top_block_hash();
}
//------------------------------------------------------------------
/*TODO: this function was...poorly written.  As such, I'm not entirely
 *      certain on what it was supposed to be doing.  Need to look into this,
 *      but it doesn't seem terribly important just yet.
 *
 * puts into list <ids> a list of hashes representing certain blocks
 * from the blockchain in reverse chronological order
 *
 * the blocks chosen, at the time of this writing, are:
 *   the most recent 11
 *   powers of 2 less recent from there, so 13, 17, 25, etc...
 *
 */
bool Blockchain::get_short_chain_history(std::list<crypto::hash>& ids) const
{
  LOG_PRINT_L3("Blockchain::" << __func__);
  CRITICAL_REGION_LOCAL(m_blockchain_lock);
  uint64_t i = 0;
  uint64_t current_multiplier = 1;
  uint64_t sz = m_db->height();

  if(!sz)
    return true;

  db_rtxn_guard rtxn_guard(m_db);
  bool genesis_included = false;
  uint64_t current_back_offset = 1;
  while(current_back_offset < sz)
  {
    ids.push_back(m_db->get_block_hash_from_height(sz - current_back_offset));

    if(sz-current_back_offset == 0)
    {
      genesis_included = true;
    }
    if(i < 10)
    {
      ++current_back_offset;
    }
    else
    {
      current_multiplier *= 2;
      current_back_offset += current_multiplier;
    }
    ++i;
  }

  if (!genesis_included)
  {
    ids.push_back(m_db->get_block_hash_from_height(0));
  }

  return true;
}
//------------------------------------------------------------------
crypto::hash Blockchain::get_block_id_by_height(uint64_t height) const
{
  LOG_PRINT_L3("Blockchain::" << __func__);
  // WARNING: this function does not take m_blockchain_lock, and thus should only call read only
  // m_db functions which do not depend on one another (ie, no getheight + gethash(height-1), as
  // well as not accessing class members, even read only (ie, m_invalid_blocks). The caller must
  // lock if it is otherwise needed.
  try
  {
    return m_db->get_block_hash_from_height(height);
  }
  catch (const BLOCK_DNE& e)
  {
  }
  catch (const std::exception& e)
  {
    MERROR(std::string("Something went wrong fetching block hash by height: ") + e.what());
    throw;
  }
  catch (...)
  {
    MERROR(std::string("Something went wrong fetching block hash by height"));
    throw;
  }
  return null_hash;
}
//------------------------------------------------------------------
crypto::hash Blockchain::get_pending_block_id_by_height(uint64_t height) const
{
  if (m_prepare_height && height >= m_prepare_height && height - m_prepare_height < m_prepare_nblocks)
    return (*m_prepare_blocks)[height - m_prepare_height].hash;
  return get_block_id_by_height(height);
}
//------------------------------------------------------------------
bool Blockchain::get_block_by_hash(const crypto::hash &h, block &blk, bool *orphan) const
{
  LOG_PRINT_L3("Blockchain::" << __func__);
  CRITICAL_REGION_LOCAL(m_blockchain_lock);

  // try to find block in main chain
  try
  {
    blk = m_db->get_block(h);
    if (orphan)
      *orphan = false;
    return true;
  }
  // try to find block in alternative chain
  catch (const BLOCK_DNE& e)
  {
    alt_block_data_t data;
    cryptonote::blobdata blob;
    if (m_db->get_alt_block(h, &data, &blob))
    {
      if (!cryptonote::parse_and_validate_block_from_blob(blob, blk))
      {
        MERROR("Found block " << h << " in alt chain, but failed to parse it");
        throw std::runtime_error("Found block in alt chain, but failed to parse it");
      }
      if (orphan)
        *orphan = true;
      return true;
    }
  }
  catch (const std::exception& e)
  {
    MERROR(std::string("Something went wrong fetching block by hash: ") + e.what());
    throw;
  }
  catch (...)
  {
    MERROR(std::string("Something went wrong fetching block hash by hash"));
    throw;
  }

  return false;
}
//------------------------------------------------------------------
// This function aggregates the cumulative difficulties and timestamps of the
// last DIFFICULTY_BLOCKS_COUNT blocks and passes them to next_difficulty,
// returning the result of that call.  Ignores the genesis block, and can use
// less blocks than desired if there aren't enough.
difficulty_type Blockchain::get_difficulty_for_next_block()
{
  if (m_fixed_difficulty)
  {
    return m_db->height() ? m_fixed_difficulty : 1;
  }

  LOG_PRINT_L3("Blockchain::" << __func__);

  crypto::hash top_hash = get_tail_id();
  {
    CRITICAL_REGION_LOCAL(m_difficulty_lock);
    // we can call this without the blockchain lock, it might just give us
    // something a bit out of date, but that's fine since anything which
    // requires the blockchain lock will have acquired it in the first place,
    // and it will be unlocked only when called from the getinfo RPC
    if (top_hash == m_difficulty_for_next_block_top_hash)
      return m_difficulty_for_next_block;
  }

  CRITICAL_REGION_LOCAL(m_blockchain_lock);
  std::vector<uint64_t> timestamps;
  std::vector<difficulty_type> difficulties;
  uint64_t height;
  top_hash = get_tail_id(height); // get it again now that we have the lock
  ++height; // top block height to blockchain height

  uint8_t version = get_current_hard_fork_version();
  uint64_t difficulty_blocks_count = version >= 11 ? DIFFICULTY_BLOCKS_COUNT_V3 : version <= 10 && version >= 8 ? DIFFICULTY_BLOCKS_COUNT_V2 : DIFFICULTY_BLOCKS_COUNT;

  // ND: Speedup
  // 1. Keep a list of the last 735 (or less) blocks that is used to compute difficulty,
  //    then when the next block difficulty is queried, push the latest height data and
  //    pop the oldest one from the list. This only requires 1x read per height instead
  //    of doing 735 (DIFFICULTY_BLOCKS_COUNT).
  if (m_timestamps_and_difficulties_height != 0 && ((height - m_timestamps_and_difficulties_height) == 1) && m_timestamps.size() >= difficulty_blocks_count)
  {
    uint64_t index = height - 1;
    m_timestamps.push_back(m_db->get_block_timestamp(index));
    m_difficulties.push_back(m_db->get_block_cumulative_difficulty(index));

    while (m_timestamps.size() > difficulty_blocks_count)
      m_timestamps.erase(m_timestamps.begin());
    while (m_difficulties.size() > difficulty_blocks_count)
      m_difficulties.erase(m_difficulties.begin());

    m_timestamps_and_difficulties_height = height;
    timestamps = m_timestamps;
    difficulties = m_difficulties;
  }
  else
  {
    uint64_t offset = height - std::min <uint64_t> (height, static_cast<uint64_t>(difficulty_blocks_count));
    if (offset == 0)
      ++offset;

    timestamps.clear();
    difficulties.clear();
    if (height > offset)
    {
      timestamps.reserve(height - offset);
      difficulties.reserve(height - offset);
    }
    for (; offset < height; offset++)
    {
      timestamps.push_back(m_db->get_block_timestamp(offset));
      difficulties.push_back(m_db->get_block_cumulative_difficulty(offset));
    }

    m_timestamps_and_difficulties_height = height;
    m_timestamps = timestamps;
    m_difficulties = difficulties;
  }
  size_t target = get_difficulty_target();
  uint64_t T = DIFFICULTY_TARGET_V2;
  uint64_t N = DIFFICULTY_WINDOW_V3;
  uint64_t HEIGHT = m_db->height();
  uint64_t FORK_HEIGHT = DIFFICULTY_FORK_HEIGHT;
  uint64_t difficulty_guess = DIFFICULTY_RESET;

  difficulty_type diff = next_difficulty(timestamps, difficulties, target);

  if (version >= 11) {
    diff = next_difficulty_v5(timestamps, difficulties, T, N, HEIGHT, FORK_HEIGHT, difficulty_guess);
  } else if (version == 10) {
    diff = next_difficulty_v4(timestamps, difficulties, height);
  } else if (version == 9) {
    diff = next_difficulty_v3(timestamps, difficulties);
  } else if (version == 8) {
    diff = next_difficulty_v2(timestamps, difficulties, target);
  } else {
    diff = next_difficulty(timestamps, difficulties, target);
  }

  CRITICAL_REGION_LOCAL1(m_difficulty_lock);
  m_difficulty_for_next_block_top_hash = top_hash;
  m_difficulty_for_next_block = diff;
  return diff;
}
//------------------------------------------------------------------
std::vector<time_t> Blockchain::get_last_block_timestamps(unsigned int blocks) const
{
  uint64_t height = m_db->height();
  if (blocks > height)
    blocks = height;
  std::vector<time_t> timestamps(blocks);
  while (blocks--)
    timestamps[blocks] = m_db->get_block_timestamp(height - blocks - 1);
  return timestamps;
}
//------------------------------------------------------------------
// This function removes blocks from the blockchain until it gets to the
// position where the blockchain switch started and then re-adds the blocks
// that had been removed.
bool Blockchain::rollback_blockchain_switching(std::list<block>& original_chain, uint64_t rollback_height)
{
  LOG_PRINT_L3("Blockchain::" << __func__);
  CRITICAL_REGION_LOCAL(m_blockchain_lock);

  // fail if rollback_height passed is too high
  if (rollback_height > m_db->height())
  {
    return true;
  }

  m_timestamps_and_difficulties_height = 0;

  // remove blocks from blockchain until we get back to where we should be.
  while (m_db->height() != rollback_height)
  {
    pop_block_from_blockchain();
  }

  // make sure the hard fork object updates its current version
  m_hardfork->reorganize_from_chain_height(rollback_height);

  //return back original chain
  for (auto& bl : original_chain)
  {
    block_verification_context bvc = boost::value_initialized<block_verification_context>();
    bool r = handle_block_to_main_chain(bl, bvc);
    CHECK_AND_ASSERT_MES(r && bvc.m_added_to_main_chain, false, "PANIC! failed to add (again) block while chain switching during the rollback!");
  }

  m_hardfork->reorganize_from_chain_height(rollback_height);

  MINFO("Rollback to height " << rollback_height << " was successful.");
  if (!original_chain.empty())
  {
    MINFO("Restoration to previous blockchain successful as well.");
  }
  return true;
}
//------------------------------------------------------------------
// This function attempts to switch to an alternate chain, returning
// boolean based on success therein.
bool Blockchain::switch_to_alternative_blockchain(std::list<block_extended_info>& alt_chain, bool discard_disconnected_chain)
{
  LOG_PRINT_L3("Blockchain::" << __func__);
  CRITICAL_REGION_LOCAL(m_blockchain_lock);

  m_timestamps_and_difficulties_height = 0;

  // if empty alt chain passed (not sure how that could happen), return false
  CHECK_AND_ASSERT_MES(alt_chain.size(), false, "switch_to_alternative_blockchain: empty chain passed");

  // verify that main chain has front of alt chain's parent block
  if (!m_db->block_exists(alt_chain.front().bl.prev_id))
  {
    LOG_ERROR("Attempting to move to an alternate chain, but it doesn't appear to connect to the main chain!");
    return false;
  }

  // pop blocks from the blockchain until the top block is the parent
  // of the front block of the alt chain.
  std::list<block> disconnected_chain;
  while (m_db->top_block_hash() != alt_chain.front().bl.prev_id)
  {
    block b = pop_block_from_blockchain();
    disconnected_chain.push_front(b);
  }

  auto split_height = m_db->height();

  //connecting new alternative chain
  for(auto alt_ch_iter = alt_chain.begin(); alt_ch_iter != alt_chain.end(); alt_ch_iter++)
  {
    const auto &bei = *alt_ch_iter;
    block_verification_context bvc = boost::value_initialized<block_verification_context>();

    // add block to main chain
    bool r = handle_block_to_main_chain(bei.bl, bvc);

    // if adding block to main chain failed, rollback to previous state and
    // return false
    if(!r || !bvc.m_added_to_main_chain)
    {
      MERROR("Failed to switch to alternative blockchain");

      // rollback_blockchain_switching should be moved to two different
      // functions: rollback and apply_chain, but for now we pretend it is
      // just the latter (because the rollback was done above).
      rollback_blockchain_switching(disconnected_chain, split_height);

      // FIXME: Why do we keep invalid blocks around?  Possibly in case we hear
      // about them again so we can immediately dismiss them, but needs some
      // looking into.
      const crypto::hash blkid = cryptonote::get_block_hash(bei.bl);
      add_block_as_invalid(bei, blkid);
      MERROR("The block was inserted as invalid while connecting new alternative chain, block_id: " << blkid);
      m_db->remove_alt_block(blkid);
      alt_ch_iter++;

      for(auto alt_ch_to_orph_iter = alt_ch_iter; alt_ch_to_orph_iter != alt_chain.end(); )
      {
        const auto &bei = *alt_ch_to_orph_iter++;
        const crypto::hash blkid = cryptonote::get_block_hash(bei.bl);
        add_block_as_invalid(bei, blkid);
        m_db->remove_alt_block(blkid);
      }
      return false;
    }
  }

  // if we're to keep the disconnected blocks, add them as alternates
  const size_t discarded_blocks = disconnected_chain.size();
  if(!discard_disconnected_chain)
  {
    //pushing old chain as alternative chain
    for (auto& old_ch_ent : disconnected_chain)
    {
      block_verification_context bvc = boost::value_initialized<block_verification_context>();
      bool r = handle_alternative_block(old_ch_ent, get_block_hash(old_ch_ent), bvc);
      if(!r)
      {
        MERROR("Failed to push ex-main chain blocks to alternative chain ");
        // previously this would fail the blockchain switching, but I don't
        // think this is bad enough to warrant that.
      }
    }
  }

  //removing alt_chain entries from alternative chains container
  for (const auto &bei: alt_chain)
  {
    m_db->remove_alt_block(cryptonote::get_block_hash(bei.bl));
  }

  m_hardfork->reorganize_from_chain_height(split_height);
  get_block_longhash_reorg(split_height);

  std::shared_ptr<tools::Notify> reorg_notify = m_reorg_notify;
  if (reorg_notify)
    reorg_notify->notify("%s", std::to_string(split_height).c_str(), "%h", std::to_string(m_db->height()).c_str(),
        "%n", std::to_string(m_db->height() - split_height).c_str(), "%d", std::to_string(discarded_blocks).c_str(), NULL);

  MGINFO_GREEN("REORGANIZE SUCCESS! on height: " << split_height << ", new blockchain size: " << m_db->height());
  return true;
}
//------------------------------------------------------------------
// This function calculates the difficulty target for the block being added to
// an alternate chain.
difficulty_type Blockchain::get_next_difficulty_for_alternative_chain(const std::list<block_extended_info>& alt_chain, block_extended_info& bei) const
{
  if (m_fixed_difficulty)
  {
    return m_db->height() ? m_fixed_difficulty : 1;
  }

  LOG_PRINT_L3("Blockchain::" << __func__);
  std::vector<uint64_t> timestamps;
  std::vector<difficulty_type> cumulative_difficulties;

  uint8_t version = get_current_hard_fork_version();
  size_t height = m_db->height();
  size_t difficulty_blocks_count = version >= 11 ? DIFFICULTY_BLOCKS_COUNT_V3 : version <= 10 && version >= 8 ? DIFFICULTY_BLOCKS_COUNT_V2 : DIFFICULTY_BLOCKS_COUNT;

  // if the alt chain isn't long enough to calculate the difficulty target
  // based on its blocks alone, need to get more blocks from the main chain
  if(alt_chain.size()< difficulty_blocks_count)
  {
    CRITICAL_REGION_LOCAL(m_blockchain_lock);

    // Figure out start and stop offsets for main chain blocks
    size_t main_chain_stop_offset = alt_chain.size() ? alt_chain.front().height : bei.height;
    size_t main_chain_count = difficulty_blocks_count - std::min(static_cast<size_t>(difficulty_blocks_count), alt_chain.size());
    main_chain_count = std::min(main_chain_count, main_chain_stop_offset);
    size_t main_chain_start_offset = main_chain_stop_offset - main_chain_count;

    if(!main_chain_start_offset)
      ++main_chain_start_offset; //skip genesis block

    // get difficulties and timestamps from relevant main chain blocks
    for(; main_chain_start_offset < main_chain_stop_offset; ++main_chain_start_offset)
    {
      timestamps.push_back(m_db->get_block_timestamp(main_chain_start_offset));
      cumulative_difficulties.push_back(m_db->get_block_cumulative_difficulty(main_chain_start_offset));
    }

    // make sure we haven't accidentally grabbed too many blocks...maybe don't need this check?
    CHECK_AND_ASSERT_MES((alt_chain.size() + timestamps.size()) <= difficulty_blocks_count, false, "Internal error, alt_chain.size()[" << alt_chain.size() << "] + vtimestampsec.size()[" << timestamps.size() << "] NOT <= DIFFICULTY_WINDOW[]" << difficulty_blocks_count);

    for (const auto &bei : alt_chain)
    {
      timestamps.push_back(bei.bl.timestamp);
      cumulative_difficulties.push_back(bei.cumulative_difficulty);
    }
  }
  // if the alt chain is long enough for the difficulty calc, grab difficulties
  // and timestamps from it alone
  else
  {
    timestamps.resize(static_cast<size_t>(difficulty_blocks_count));
    cumulative_difficulties.resize(static_cast<size_t>(difficulty_blocks_count));
    size_t count = 0;
    size_t max_i = timestamps.size()-1;
    // get difficulties and timestamps from most recent blocks in alt chain
    for (const auto bei: boost::adaptors::reverse(alt_chain))
    {
      timestamps[max_i - count] = bei.bl.timestamp;
      cumulative_difficulties[max_i - count] = bei.cumulative_difficulty;
      count++;
      if(count >= difficulty_blocks_count)
        break;
    }
  }

  // FIXME: This will fail if fork activation heights are subject to voting
  size_t target = get_ideal_hard_fork_version(bei.height) < 2 ? DIFFICULTY_TARGET_V1 : DIFFICULTY_TARGET_V2;
  uint64_t T = DIFFICULTY_TARGET_V2;
  uint64_t N = DIFFICULTY_WINDOW_V3;
  uint64_t HEIGHT = m_db->height();
  uint64_t FORK_HEIGHT = DIFFICULTY_FORK_HEIGHT;
  uint64_t difficulty_guess = DIFFICULTY_RESET;

  // calculate the difficulty target for the block and return it
  if (version >= 11) {
    return next_difficulty_v5(timestamps, cumulative_difficulties, T, N, HEIGHT, FORK_HEIGHT, difficulty_guess);
  } else if (version == 10) {
    return next_difficulty_v4(timestamps, cumulative_difficulties, height);
  } else if (version == 9) {
    return next_difficulty_v3(timestamps, cumulative_difficulties);
  } else if (version == 8) {
    return next_difficulty_v2(timestamps, cumulative_difficulties, target);
  } else {
    return next_difficulty(timestamps, cumulative_difficulties, target);
  }
}
//------------------------------------------------------------------
// This function does a sanity check on basic things that all miner
// transactions have in common, such as:
//   one input, of type txin_gen, with height set to the block's height
//   correct miner tx unlock time
//   a non-overflowing tx amount (dubious necessity on this check)
bool Blockchain::prevalidate_miner_transaction(const block& b, uint64_t height)
{
  LOG_PRINT_L3("Blockchain::" << __func__);
  CHECK_AND_ASSERT_MES(b.miner_tx.vin.size() == 1, false, "coinbase transaction in the block has no inputs");
  CHECK_AND_ASSERT_MES(b.miner_tx.vin[0].type() == typeid(txin_gen), false, "coinbase transaction in the block has the wrong type");
  if(boost::get<txin_gen>(b.miner_tx.vin[0]).height != height)
  {
    MWARNING("The miner transaction in block has invalid height: " << boost::get<txin_gen>(b.miner_tx.vin[0]).height << ", expected: " << height);
    return false;
  }
  MDEBUG("Miner tx hash: " << get_transaction_hash(b.miner_tx));
  CHECK_AND_ASSERT_MES(b.miner_tx.unlock_time == height + CRYPTONOTE_MINED_MONEY_UNLOCK_WINDOW, false, "coinbase transaction transaction has the wrong unlock time=" << b.miner_tx.unlock_time << ", expected " << height + CRYPTONOTE_MINED_MONEY_UNLOCK_WINDOW);

  //check outs overflow
  //NOTE: not entirely sure this is necessary, given that this function is
  //      designed simply to make sure the total amount for a transaction
  //      does not overflow a uint64_t, and this transaction *is* a uint64_t...
  if(!check_outs_overflow(b.miner_tx))
  {
    MERROR("miner transaction has money overflow in block " << get_block_hash(b));
    return false;
  }

  return true;
}
//------------------------------------------------------------------
// This function validates the miner transaction reward
bool Blockchain::validate_miner_transaction(const block& b, size_t cumulative_block_weight, uint64_t fee, uint64_t& base_reward, uint64_t already_generated_coins, bool &partial_block_reward, uint8_t version)
{
  LOG_PRINT_L3("Blockchain::" << __func__);
  //validate reward
  uint64_t money_in_use = 0;
  for (auto& o: b.miner_tx.vout)
    money_in_use += o.amount;
  partial_block_reward = false;

  if (version == 3) {
    for (auto &o: b.miner_tx.vout) {
      if (!is_valid_decomposed_amount(o.amount)) {
        MERROR_VER("miner tx output " << print_money(o.amount) << " is not a valid decomposed amount");
        return false;
      }
    }
  }

  std::vector<uint64_t> last_blocks_weights;
  get_last_n_blocks_weights(last_blocks_weights, CRYPTONOTE_REWARD_BLOCKS_WINDOW);
  if (!get_block_reward(epee::misc_utils::median(last_blocks_weights), cumulative_block_weight, already_generated_coins, base_reward, version))
  {
    MERROR_VER("block weight " << cumulative_block_weight << " is bigger than allowed for this blockchain");
    return false;
  }
  if(base_reward + fee < money_in_use)
  {
    MERROR_VER("coinbase transaction spend too much money (" << print_money(money_in_use) << "). Block reward is " << print_money(base_reward + fee) << "(" << print_money(base_reward) << "+" << print_money(fee) << ")");
    return false;
  }
  // From hard fork 2, we allow a miner to claim less block reward than is allowed, in case a miner wants less dust
  if (version < 2)
  {
    if(base_reward + fee != money_in_use)
    {
      MDEBUG("coinbase transaction doesn't use full amount of block reward:  spent: " << money_in_use << ",  block reward " << base_reward + fee << "(" << base_reward << "+" << fee << ")");
      return false;
    }
  }
  else
  {
    // from hard fork 2, since a miner can claim less than the full block reward, we update the base_reward
    // to show the amount of coins that were actually generated, the remainder will be pushed back for later
    // emission. This modifies the emission curve very slightly.
    CHECK_AND_ASSERT_MES(money_in_use - fee <= base_reward, false, "base reward calculation bug");
    if(base_reward + fee != money_in_use)
      partial_block_reward = true;
    base_reward = money_in_use - fee;
  }
  return true;
}
//------------------------------------------------------------------
// get the block weights of the last <count> blocks, and return by reference <sz>.
void Blockchain::get_last_n_blocks_weights(std::vector<uint64_t>& weights, size_t count) const
{
  LOG_PRINT_L3("Blockchain::" << __func__);
  CRITICAL_REGION_LOCAL(m_blockchain_lock);
  auto h = m_db->height();

  // this function is meaningless for an empty blockchain...granted it should never be empty
  if(h == 0)
    return;

  // add weight of last <count> blocks to vector <weights> (or less, if blockchain size < count)
  size_t start_offset = h - std::min<size_t>(h, count);
  weights = m_db->get_block_weights(start_offset, count);
}
//------------------------------------------------------------------
uint64_t Blockchain::get_long_term_block_weight_median(uint64_t start_height, size_t count) const
{
  LOG_PRINT_L3("Blockchain::" << __func__);
  CRITICAL_REGION_LOCAL(m_blockchain_lock);

  PERF_TIMER(get_long_term_block_weights);

  CHECK_AND_ASSERT_THROW_MES(count > 0, "count == 0");

  bool cached = false;
  uint64_t blockchain_height = m_db->height();
  uint64_t tip_height = start_height + count - 1;
  crypto::hash tip_hash = crypto::null_hash;
  if (tip_height < blockchain_height && count == (size_t)m_long_term_block_weights_cache_rolling_median.size())
  {
    tip_hash = m_db->get_block_hash_from_height(tip_height);
    cached = tip_hash == m_long_term_block_weights_cache_tip_hash;
  }

  if (cached)
  {
    MTRACE("requesting " << count << " from " << start_height << ", cached");
    return m_long_term_block_weights_cache_rolling_median.median();
  }

  // in the vast majority of uncached cases, most is still cached,
  // as we just move the window one block up:
  if (tip_height > 0 && count == (size_t)m_long_term_block_weights_cache_rolling_median.size() && tip_height < blockchain_height)
  {
    crypto::hash old_tip_hash = m_db->get_block_hash_from_height(tip_height - 1);
    if (old_tip_hash == m_long_term_block_weights_cache_tip_hash)
    {
      MTRACE("requesting " << count << " from " << start_height << ", incremental");
      m_long_term_block_weights_cache_tip_hash = tip_hash;
      m_long_term_block_weights_cache_rolling_median.insert(m_db->get_block_long_term_weight(tip_height));
      return m_long_term_block_weights_cache_rolling_median.median();
    }
  }

  MTRACE("requesting " << count << " from " << start_height << ", uncached");
  std::vector<uint64_t> weights = m_db->get_long_term_block_weights(start_height, count);
  m_long_term_block_weights_cache_tip_hash = tip_hash;
  m_long_term_block_weights_cache_rolling_median.clear();
  for (uint64_t w: weights)
    m_long_term_block_weights_cache_rolling_median.insert(w);
  return m_long_term_block_weights_cache_rolling_median.median();
}
//------------------------------------------------------------------
uint64_t Blockchain::get_current_cumulative_block_weight_limit() const
{
  LOG_PRINT_L3("Blockchain::" << __func__);
  return m_current_block_cumul_weight_limit;
}
//------------------------------------------------------------------
uint64_t Blockchain::get_current_cumulative_block_weight_median() const
{
  LOG_PRINT_L3("Blockchain::" << __func__);
  return m_current_block_cumul_weight_median;
}
//------------------------------------------------------------------
//TODO: This function only needed minor modification to work with BlockchainDB,
//      and *works*.  As such, to reduce the number of things that might break
//      in moving to BlockchainDB, this function will remain otherwise
//      unchanged for the time being.
//
// This function makes a new block for a miner to mine the hash for
//
// FIXME: this codebase references #if defined(DEBUG_CREATE_BLOCK_TEMPLATE)
// in a lot of places.  That flag is not referenced in any of the code
// nor any of the makefiles, howeve.  Need to look into whether or not it's
// necessary at all.
bool Blockchain::create_block_template(block& b, const crypto::hash *from_block, const account_public_address& miner_address, difficulty_type& diffic, uint64_t& height, uint64_t& expected_reward, const blobdata& ex_nonce)
{
  LOG_PRINT_L3("Blockchain::" << __func__);
  size_t median_weight;
  uint64_t already_generated_coins;
  uint64_t pool_cookie;

  m_tx_pool.lock();
  const auto unlock_guard = epee::misc_utils::create_scope_leave_handler([&]() { m_tx_pool.unlock(); });
  CRITICAL_REGION_LOCAL(m_blockchain_lock);
  if (m_btc_valid && !from_block) {
    // The pool cookie is atomic. The lack of locking is OK, as if it changes
    // just as we compare it, we'll just use a slightly old template, but
    // this would be the case anyway if we'd lock, and the change happened
    // just after the block template was created
    if (!memcmp(&miner_address, &m_btc_address, sizeof(cryptonote::account_public_address)) && m_btc_nonce == ex_nonce
      && m_btc_pool_cookie == m_tx_pool.cookie() && m_btc.prev_id == get_tail_id()) {
      MDEBUG("Using cached template");
      m_btc.timestamp = time(NULL); // update timestamp unconditionally
      b = m_btc;
      diffic = m_btc_difficulty;
      height = m_btc_height;
      expected_reward = m_btc_expected_reward;
      return true;
    }
    MDEBUG("Not using cached template: address " << (!memcmp(&miner_address, &m_btc_address, sizeof(cryptonote::account_public_address))) << ", nonce " << (m_btc_nonce == ex_nonce) << ", cookie " << (m_btc_pool_cookie == m_tx_pool.cookie()) << ", from_block " << (!!from_block));
    invalidate_block_template_cache();
  }

  if (from_block)
  {
    //build alternative subchain, front -> mainchain, back -> alternative head
    //block is not related with head of main chain
    //first of all - look in alternative chains container
    alt_block_data_t prev_data;
    bool parent_in_alt = m_db->get_alt_block(*from_block, &prev_data, NULL);
    bool parent_in_main = m_db->block_exists(*from_block);
    if (!parent_in_alt && !parent_in_main)
    {
      MERROR("Unknown from block");
      return false;
    }

    //we have new block in alternative chain
    std::list<block_extended_info> alt_chain;
    block_verification_context bvc = boost::value_initialized<block_verification_context>();
    std::vector<uint64_t> timestamps;
    if (!build_alt_chain(*from_block, alt_chain, timestamps, bvc))
      return false;

    if (parent_in_main)
    {
      cryptonote::block prev_block;
      CHECK_AND_ASSERT_MES(get_block_by_hash(*from_block, prev_block), false, "From block not found"); // TODO
      uint64_t from_block_height = cryptonote::get_block_height(prev_block);
      height = from_block_height + 1;
    }
    else
    {
      height = alt_chain.back().height + 1;
    }
    b.major_version = m_hardfork->get_ideal_version(height);
    b.minor_version = m_hardfork->get_ideal_version();
    b.prev_id = *from_block;

    // cheat and use the weight of the block we start from, virtually certain to be acceptable
    // and use 1.9 times rather than 2 times so we're even more sure
    if (parent_in_main)
    {
      median_weight = m_db->get_block_weight(height - 1);
      already_generated_coins = m_db->get_block_already_generated_coins(height - 1);
    }
    else
    {
      median_weight = prev_data.cumulative_weight - prev_data.cumulative_weight / 20;
      already_generated_coins = alt_chain.back().already_generated_coins;
    }

    // FIXME: consider moving away from block_extended_info at some point
    block_extended_info bei = boost::value_initialized<block_extended_info>();
    bei.bl = b;
    bei.height = alt_chain.size() ? prev_data.height + 1 : m_db->get_block_height(*from_block) + 1;

    diffic = get_next_difficulty_for_alternative_chain(alt_chain, bei);
  }
  else
  {
    height = m_db->height();
    b.major_version = m_hardfork->get_current_version();
    b.minor_version = m_hardfork->get_ideal_version();
    b.prev_id = get_tail_id();
    median_weight = m_current_block_cumul_weight_limit / 2;
    diffic = get_difficulty_for_next_block();
    already_generated_coins = m_db->get_block_already_generated_coins(height - 1);
  }
  b.timestamp = time(NULL);

  uint64_t median_ts;
  if (!check_block_timestamp(b, median_ts))
  {
    b.timestamp = median_ts;
  }

  CHECK_AND_ASSERT_MES(diffic, false, "difficulty overhead.");

  size_t txs_weight;
  uint64_t fee;
  if (!m_tx_pool.fill_block_template(b, median_weight, already_generated_coins, txs_weight, fee, expected_reward, b.major_version))
  {
    return false;
  }
  pool_cookie = m_tx_pool.cookie();
#if defined(DEBUG_CREATE_BLOCK_TEMPLATE)
  size_t real_txs_weight = 0;
  uint64_t real_fee = 0;
  for(crypto::hash &cur_hash: b.tx_hashes)
  {
    auto cur_res = m_tx_pool.m_transactions.find(cur_hash);
    if (cur_res == m_tx_pool.m_transactions.end())
    {
      LOG_ERROR("Creating block template: error: transaction not found");
      continue;
    }
    tx_memory_pool::tx_details &cur_tx = cur_res->second;
    real_txs_weight += cur_tx.weight;
    real_fee += cur_tx.fee;
    if (cur_tx.weight != get_transaction_weight(cur_tx.tx))
    {
      LOG_ERROR("Creating block template: error: invalid transaction weight");
    }
    if (cur_tx.tx.version == 1)
    {
      uint64_t inputs_amount;
      if (!get_inputs_money_amount(cur_tx.tx, inputs_amount))
      {
        LOG_ERROR("Creating block template: error: cannot get inputs amount");
      }
      else if (cur_tx.fee != inputs_amount - get_outs_money_amount(cur_tx.tx))
      {
        LOG_ERROR("Creating block template: error: invalid fee");
      }
    }
    else
    {
      if (cur_tx.fee != cur_tx.tx.rct_signatures.txnFee)
      {
        LOG_ERROR("Creating block template: error: invalid fee");
      }
    }
  }
  if (txs_weight != real_txs_weight)
  {
    LOG_ERROR("Creating block template: error: wrongly calculated transaction weight");
  }
  if (fee != real_fee)
  {
    LOG_ERROR("Creating block template: error: wrongly calculated fee");
  }
  MDEBUG("Creating block template: height " << height <<
      ", median weight " << median_weight <<
      ", already generated coins " << already_generated_coins <<
      ", transaction weight " << txs_weight <<
      ", fee " << fee);
#endif

  /*
   two-phase miner transaction generation: we don't know exact block weight until we prepare block, but we don't know reward until we know
   block weight, so first miner transaction generated with fake amount of money, and with phase we know think we know expected block weight
   */
  //make blocks coin-base tx looks close to real coinbase tx to get truthful blob weight
  uint8_t hf_version = b.major_version;
  size_t max_outs = hf_version >= 4 ? 1 : 11;
  bool r = construct_miner_tx(height, median_weight, already_generated_coins, txs_weight, fee, miner_address, b.miner_tx, ex_nonce, max_outs, hf_version);
  CHECK_AND_ASSERT_MES(r, false, "Failed to construct miner tx, first chance");
  size_t cumulative_weight = txs_weight + get_transaction_weight(b.miner_tx);
#if defined(DEBUG_CREATE_BLOCK_TEMPLATE)
  MDEBUG("Creating block template: miner tx weight " << get_transaction_weight(b.miner_tx) <<
      ", cumulative weight " << cumulative_weight);
#endif
  for (size_t try_count = 0; try_count != 10; ++try_count)
  {
    r = construct_miner_tx(height, median_weight, already_generated_coins, cumulative_weight, fee, miner_address, b.miner_tx, ex_nonce, max_outs, hf_version);

    CHECK_AND_ASSERT_MES(r, false, "Failed to construct miner tx, second chance");
    size_t coinbase_weight = get_transaction_weight(b.miner_tx);
    if (coinbase_weight > cumulative_weight - txs_weight)
    {
      cumulative_weight = txs_weight + coinbase_weight;
#if defined(DEBUG_CREATE_BLOCK_TEMPLATE)
      MDEBUG("Creating block template: miner tx weight " << coinbase_weight <<
          ", cumulative weight " << cumulative_weight << " is greater than before");
#endif
      continue;
    }

    if (coinbase_weight < cumulative_weight - txs_weight)
    {
      size_t delta = cumulative_weight - txs_weight - coinbase_weight;
#if defined(DEBUG_CREATE_BLOCK_TEMPLATE)
      MDEBUG("Creating block template: miner tx weight " << coinbase_weight <<
          ", cumulative weight " << txs_weight + coinbase_weight <<
          " is less than before, adding " << delta << " zero bytes");
#endif
      b.miner_tx.extra.insert(b.miner_tx.extra.end(), delta, 0);
      //here  could be 1 byte difference, because of extra field counter is varint, and it can become from 1-byte len to 2-bytes len.
      if (cumulative_weight != txs_weight + get_transaction_weight(b.miner_tx))
      {
        CHECK_AND_ASSERT_MES(cumulative_weight + 1 == txs_weight + get_transaction_weight(b.miner_tx), false, "unexpected case: cumulative_weight=" << cumulative_weight << " + 1 is not equal txs_cumulative_weight=" << txs_weight << " + get_transaction_weight(b.miner_tx)=" << get_transaction_weight(b.miner_tx));
        b.miner_tx.extra.resize(b.miner_tx.extra.size() - 1);
        if (cumulative_weight != txs_weight + get_transaction_weight(b.miner_tx))
        {
          //fuck, not lucky, -1 makes varint-counter size smaller, in that case we continue to grow with cumulative_weight
          MDEBUG("Miner tx creation has no luck with delta_extra size = " << delta << " and " << delta - 1);
          cumulative_weight += delta - 1;
          continue;
        }
        MDEBUG("Setting extra for block: " << b.miner_tx.extra.size() << ", try_count=" << try_count);
      }
    }
    CHECK_AND_ASSERT_MES(cumulative_weight == txs_weight + get_transaction_weight(b.miner_tx), false, "unexpected case: cumulative_weight=" << cumulative_weight << " is not equal txs_cumulative_weight=" << txs_weight << " + get_transaction_weight(b.miner_tx)=" << get_transaction_weight(b.miner_tx));
#if defined(DEBUG_CREATE_BLOCK_TEMPLATE)
    MDEBUG("Creating block template: miner tx weight " << coinbase_weight <<
        ", cumulative weight " << cumulative_weight << " is now good");
#endif

    if (!from_block)
      cache_block_template(b, miner_address, ex_nonce, diffic, height, expected_reward, pool_cookie);
    return true;
  }
  LOG_ERROR("Failed to create_block_template with " << 10 << " tries");
  return false;
}
//------------------------------------------------------------------
bool Blockchain::create_block_template(block& b, const account_public_address& miner_address, difficulty_type& diffic, uint64_t& height, uint64_t& expected_reward, const blobdata& ex_nonce)
{
  return create_block_template(b, NULL, miner_address, diffic, height, expected_reward, ex_nonce);
}
//------------------------------------------------------------------
// for an alternate chain, get the timestamps from the main chain to complete
// the needed number of timestamps for the BLOCKCHAIN_TIMESTAMP_CHECK_WINDOW.
bool Blockchain::complete_timestamps_vector(uint64_t start_top_height, std::vector<uint64_t>& timestamps) const
{
  LOG_PRINT_L3("Blockchain::" << __func__);
  uint8_t version = get_current_hard_fork_version();
  size_t blockchain_timestamp_check_window = version >= 10 ? BLOCKCHAIN_TIMESTAMP_CHECK_WINDOW_V2 : BLOCKCHAIN_TIMESTAMP_CHECK_WINDOW;
  if(timestamps.size() >= blockchain_timestamp_check_window)
    return true;

  CRITICAL_REGION_LOCAL(m_blockchain_lock);
  size_t need_elements = blockchain_timestamp_check_window - timestamps.size();
  CHECK_AND_ASSERT_MES(start_top_height < m_db->height(), false, "internal error: passed start_height not < " << " m_db->height() -- " << start_top_height << " >= " << m_db->height());
  size_t stop_offset = start_top_height > need_elements ? start_top_height - need_elements : 0;
  timestamps.reserve(timestamps.size() + start_top_height - stop_offset);
  while (start_top_height != stop_offset)
  {
    timestamps.push_back(m_db->get_block_timestamp(start_top_height));
    --start_top_height;
  }
  return true;
}
//------------------------------------------------------------------
bool Blockchain::build_alt_chain(const crypto::hash &prev_id, std::list<block_extended_info>& alt_chain, std::vector<uint64_t> &timestamps, block_verification_context& bvc) const
{
    //build alternative subchain, front -> mainchain, back -> alternative head
    cryptonote::alt_block_data_t data;
    cryptonote::blobdata blob;
    bool found = m_db->get_alt_block(prev_id, &data, &blob);
    timestamps.clear();
    while(found)
    {
      block_extended_info bei;
      CHECK_AND_ASSERT_MES(cryptonote::parse_and_validate_block_from_blob(blob, bei.bl), false, "Failed to parse alt block");
      bei.height = data.height;
      bei.block_cumulative_weight = data.cumulative_weight;
      bei.cumulative_difficulty = data.cumulative_difficulty_high;
      bei.cumulative_difficulty = (bei.cumulative_difficulty << 64) + data.cumulative_difficulty_low;
      bei.already_generated_coins = data.already_generated_coins;
      timestamps.push_back(bei.bl.timestamp);
      alt_chain.push_front(std::move(bei));
      found = m_db->get_alt_block(bei.bl.prev_id, &data, &blob);
    }

    // if block to be added connects to known blocks that aren't part of the
    // main chain -- that is, if we're adding on to an alternate chain
    if(!alt_chain.empty())
    {
      // make sure alt chain doesn't somehow start past the end of the main chain
      CHECK_AND_ASSERT_MES(m_db->height() > alt_chain.front().height, false, "main blockchain wrong height");

      // make sure that the blockchain contains the block that should connect
      // this alternate chain with it.
      if (!m_db->block_exists(alt_chain.front().bl.prev_id))
      {
        MERROR("alternate chain does not appear to connect to main chain...");
        return false;
      }

      // make sure block connects correctly to the main chain
      auto h = m_db->get_block_hash_from_height(alt_chain.front().height - 1);
      CHECK_AND_ASSERT_MES(h == alt_chain.front().bl.prev_id, false, "alternative chain has wrong connection to main chain");
      complete_timestamps_vector(m_db->get_block_height(alt_chain.front().bl.prev_id), timestamps);
    }
    // if block not associated with known alternate chain
    else
    {
      // if block parent is not part of main chain or an alternate chain,
      // we ignore it
      bool parent_in_main = m_db->block_exists(prev_id);
      CHECK_AND_ASSERT_MES(parent_in_main, false, "internal error: broken imperative condition: parent_in_main");

      complete_timestamps_vector(m_db->get_block_height(prev_id), timestamps);
    }

    return true;
}
//------------------------------------------------------------------
// If a block is to be added and its parent block is not the current
// main chain top block, then we need to see if we know about its parent block.
// If its parent block is part of a known forked chain, then we need to see
// if that chain is long enough to become the main chain and re-org accordingly
// if so.  If not, we need to hang on to the block in case it becomes part of
// a long forked chain eventually.
bool Blockchain::handle_alternative_block(const block& b, const crypto::hash& id, block_verification_context& bvc)
{
  LOG_PRINT_L3("Blockchain::" << __func__);
  CRITICAL_REGION_LOCAL(m_blockchain_lock);
  m_timestamps_and_difficulties_height = 0;
  uint64_t block_height = get_block_height(b);
  if(0 == block_height)
  {
    MERROR_VER("Block with id: " << epee::string_tools::pod_to_hex(id) << " (as alternative), but miner tx says height is 0.");
    bvc.m_verifivation_failed = true;
    return false;
  }
  // this basically says if the blockchain is smaller than the first
  // checkpoint then alternate blocks are allowed.  Alternatively, if the
  // last checkpoint *before* the end of the current chain is also before
  // the block to be added, then this is fine.
  if (!m_checkpoints.is_alternative_block_allowed(get_current_blockchain_height(), block_height))
  {
    MERROR_VER("Block with id: " << id << std::endl << " can't be accepted for alternative chain, block height: " << block_height << std::endl << " blockchain height: " << get_current_blockchain_height());
    bvc.m_verifivation_failed = true;
    return false;
  }

  // this is a cheap test
  if (!m_hardfork->check_for_height(b, block_height))
  {
    LOG_PRINT_L1("Block with id: " << id << std::endl << "has old version for height " << block_height);
    bvc.m_verifivation_failed = true;
    return false;
  }

  //block is not related with head of main chain
  //first of all - look in alternative chains container
  alt_block_data_t prev_data;
  bool parent_in_alt = m_db->get_alt_block(b.prev_id, &prev_data, NULL);
  bool parent_in_main = m_db->block_exists(b.prev_id);
  if (parent_in_alt || parent_in_main)
  {
    //we have new block in alternative chain
    std::list<block_extended_info> alt_chain;
    std::vector<uint64_t> timestamps;
    if (!build_alt_chain(b.prev_id, alt_chain, timestamps, bvc))
      return false;

    // FIXME: consider moving away from block_extended_info at some point
    block_extended_info bei = boost::value_initialized<block_extended_info>();
    bei.bl = b;
    const uint64_t prev_height = alt_chain.size() ? prev_data.height : m_db->get_block_height(b.prev_id);
    bei.height = prev_height + 1;
    uint64_t block_reward = get_outs_money_amount(b.miner_tx);
    bei.already_generated_coins = block_reward + (alt_chain.size() ? prev_data.already_generated_coins : m_db->get_block_already_generated_coins(prev_height));

    // verify that the block's timestamp is within the acceptable range
    // (not earlier than the median of the last X blocks)
    if(!check_block_timestamp(timestamps, b))
    {
      MERROR_VER("Block with id: " << id << std::endl << " for alternative chain, has invalid timestamp: " << b.timestamp);
      bvc.m_verifivation_failed = true;
      return false;
    }

    bool is_a_checkpoint;
    if(!m_checkpoints.check_block(bei.height, id, is_a_checkpoint))
    {
      LOG_ERROR("CHECKPOINT VALIDATION FAILED");
      bvc.m_verifivation_failed = true;
      return false;
    }

    // Check the block's hash against the difficulty target for its alt chain
    difficulty_type current_diff = get_next_difficulty_for_alternative_chain(alt_chain, bei);
    CHECK_AND_ASSERT_MES(current_diff, false, "!!!!!!! DIFFICULTY OVERHEAD !!!!!!!");
    crypto::hash proof_of_work = null_hash;
    if (b.major_version >= RX_BLOCK_VERSION)
    {
      crypto::hash seedhash = null_hash;
      uint64_t seedheight = rx_seedheight(bei.height);
      // seedblock is on the alt chain somewhere
      if (alt_chain.size() && alt_chain.front().height <= seedheight)
      {
        for (auto it=alt_chain.begin(); it != alt_chain.end(); it++)
        {
          if (it->height == seedheight+1)
          {
            seedhash = it->bl.prev_id;
            break;
          }
        }
      } else
      {
        seedhash = get_block_id_by_height(seedheight);
      }
      get_altblock_longhash(bei.bl, proof_of_work, get_current_blockchain_height(), bei.height, seedheight, seedhash);
    } else
    {
      get_block_longhash(this, bei.bl, proof_of_work, bei.height, 0);
    }
    if(!check_hash(proof_of_work, current_diff))
    {
      MERROR_VER("Block with id: " << id << std::endl << " for alternative chain, does not have enough proof of work: " << proof_of_work << std::endl << " expected difficulty: " << current_diff);
      bvc.m_verifivation_failed = true;
      return false;
    }

    if(!prevalidate_miner_transaction(b, bei.height))
    {
      MERROR_VER("Block with id: " << epee::string_tools::pod_to_hex(id) << " (as alternative) has incorrect miner transaction.");
      bvc.m_verifivation_failed = true;
      return false;
    }

    // FIXME:
    // this brings up an interesting point: consider allowing to get block
    // difficulty both by height OR by hash, not just height.
    difficulty_type main_chain_cumulative_difficulty = m_db->get_block_cumulative_difficulty(m_db->height() - 1);
    if (alt_chain.size())
    {
      bei.cumulative_difficulty = prev_data.cumulative_difficulty_high;
      bei.cumulative_difficulty = (bei.cumulative_difficulty << 64) + prev_data.cumulative_difficulty_low;
    }
    else
    {
      // passed-in block's previous block's cumulative difficulty, found on the main chain
      bei.cumulative_difficulty = m_db->get_block_cumulative_difficulty(m_db->get_block_height(b.prev_id));
    }
    bei.cumulative_difficulty += current_diff;

    // add block to alternate blocks storage,
    // as well as the current "alt chain" container
    CHECK_AND_ASSERT_MES(!m_db->get_alt_block(id, NULL, NULL), false, "insertion of new alternative block returned as it already exists");
    cryptonote::alt_block_data_t data;
    data.height = bei.height;
    data.cumulative_weight = bei.block_cumulative_weight;
    data.cumulative_difficulty_low = (bei.cumulative_difficulty & 0xffffffffffffffff).convert_to<uint64_t>();
    data.cumulative_difficulty_high = ((bei.cumulative_difficulty >> 64) & 0xffffffffffffffff).convert_to<uint64_t>();
    data.already_generated_coins = bei.already_generated_coins;
    m_db->add_alt_block(id, data, cryptonote::block_to_blob(bei.bl));
    alt_chain.push_back(bei);

    // FIXME: is it even possible for a checkpoint to show up not on the main chain?
    if(is_a_checkpoint)
    {
      //do reorganize!
      MGINFO_GREEN("###### REORGANIZE on height: " << alt_chain.front().height << " of " << m_db->height() - 1 << ", checkpoint is found in alternative chain on height " << bei.height);

      bool r = switch_to_alternative_blockchain(alt_chain, true);

      if(r) bvc.m_added_to_main_chain = true;
      else bvc.m_verifivation_failed = true;

      return r;
    }
    else if(main_chain_cumulative_difficulty < bei.cumulative_difficulty) //check if difficulty bigger then in main chain
    {
      //do reorganize!
      MGINFO_GREEN("###### REORGANIZE on height: " << alt_chain.front().height << " of " << m_db->height() - 1 << " with cum_difficulty " << m_db->get_block_cumulative_difficulty(m_db->height() - 1) << std::endl << " alternative blockchain size: " << alt_chain.size() << " with cum_difficulty " << bei.cumulative_difficulty);

      bool r = switch_to_alternative_blockchain(alt_chain, false);
      if (r)
        bvc.m_added_to_main_chain = true;
      else
        bvc.m_verifivation_failed = true;
      return r;
    }
    else
    {
      MGINFO_BLUE("----- BLOCK ADDED AS ALTERNATIVE ON HEIGHT " << bei.height << std::endl << "id:\t" << id << std::endl << "PoW:\t" << proof_of_work << std::endl << "difficulty:\t" << current_diff);
      return true;
    }
  }
  else
  {
    //block orphaned
    bvc.m_marked_as_orphaned = true;
    MERROR_VER("Block recognized as orphaned and rejected, id = " << id << ", height " << block_height
        << ", parent in alt " << parent_in_alt << ", parent in main " << parent_in_main
        << " (parent " << b.prev_id << ", current top " << get_tail_id() << ", chain height " << get_current_blockchain_height() << ")");
  }

  return true;
}
//------------------------------------------------------------------
bool Blockchain::get_blocks(uint64_t start_offset, size_t count, std::vector<std::pair<cryptonote::blobdata,block>>& blocks, std::vector<cryptonote::blobdata>& txs) const
{
  LOG_PRINT_L3("Blockchain::" << __func__);
  CRITICAL_REGION_LOCAL(m_blockchain_lock);
  if(start_offset >= m_db->height())
    return false;

  if (!get_blocks(start_offset, count, blocks))
  {
    return false;
  }

  for(const auto& blk : blocks)
  {
    std::vector<crypto::hash> missed_ids;
    get_transactions_blobs(blk.second.tx_hashes, txs, missed_ids);
    CHECK_AND_ASSERT_MES(!missed_ids.size(), false, "has missed transactions in own block in main blockchain");
  }

  return true;
}
//------------------------------------------------------------------
bool Blockchain::get_blocks(uint64_t start_offset, size_t count, std::vector<std::pair<cryptonote::blobdata,block>>& blocks) const
{
  LOG_PRINT_L3("Blockchain::" << __func__);
  CRITICAL_REGION_LOCAL(m_blockchain_lock);
  const uint64_t height = m_db->height();
  if(start_offset >= height)
    return false;

  blocks.reserve(blocks.size() + height - start_offset);
  for(size_t i = start_offset; i < start_offset + count && i < height;i++)
  {
    blocks.push_back(std::make_pair(m_db->get_block_blob_from_height(i), block()));
    if (!parse_and_validate_block_from_blob(blocks.back().first, blocks.back().second))
    {
      LOG_ERROR("Invalid block");
      return false;
    }
  }
  return true;
}
//------------------------------------------------------------------
//TODO: This function *looks* like it won't need to be rewritten
//      to use BlockchainDB, as it calls other functions that were,
//      but it warrants some looking into later.
//
//FIXME: This function appears to want to return false if any transactions
//       that belong with blocks are missing, but not if blocks themselves
//       are missing.
bool Blockchain::handle_get_objects(NOTIFY_REQUEST_GET_OBJECTS::request& arg, NOTIFY_RESPONSE_GET_OBJECTS::request& rsp)
{
  LOG_PRINT_L3("Blockchain::" << __func__);
  CRITICAL_REGION_LOCAL(m_blockchain_lock);
  db_rtxn_guard rtxn_guard (m_db);
  rsp.current_blockchain_height = get_current_blockchain_height();
  std::vector<std::pair<cryptonote::blobdata,block>> blocks;
  get_blocks(arg.blocks, blocks, rsp.missed_ids);

  for (auto& bl: blocks)
  {
    std::vector<crypto::hash> missed_tx_ids;

    rsp.blocks.push_back(block_complete_entry());
    block_complete_entry& e = rsp.blocks.back();

    // FIXME: s/rsp.missed_ids/missed_tx_id/ ?  Seems like rsp.missed_ids
    //        is for missed blocks, not missed transactions as well.
    get_transactions_blobs(bl.second.tx_hashes, e.txs, missed_tx_ids);

    if (missed_tx_ids.size() != 0)
    {
      LOG_ERROR("Error retrieving blocks, missed " << missed_tx_ids.size()
          << " transactions for block with hash: " << get_block_hash(bl.second)
          << std::endl
      );

      // append missed transaction hashes to response missed_ids field,
      // as done below if any standalone transactions were requested
      // and missed.
      rsp.missed_ids.insert(rsp.missed_ids.end(), missed_tx_ids.begin(), missed_tx_ids.end());
      return false;
    }

    //pack block
    e.block = std::move(bl.first);
  }
  //get and pack other transactions, if needed
  get_transactions_blobs(arg.txs, rsp.txs, rsp.missed_ids);

  return true;
}
//------------------------------------------------------------------
bool Blockchain::get_alternative_blocks(std::vector<block>& blocks) const
{
  LOG_PRINT_L3("Blockchain::" << __func__);
  CRITICAL_REGION_LOCAL(m_blockchain_lock);

  blocks.reserve(m_db->get_alt_block_count());
  m_db->for_all_alt_blocks([&blocks](const crypto::hash &blkid, const cryptonote::alt_block_data_t &data, const cryptonote::blobdata *blob) {
    if (!blob)
    {
      MERROR("No blob, but blobs were requested");
      return false;
    }
    cryptonote::block bl;
    if (cryptonote::parse_and_validate_block_from_blob(*blob, bl))
      blocks.push_back(std::move(bl));
    else
      MERROR("Failed to parse block from blob");
    return true;
  }, true);
  return true;
}
//------------------------------------------------------------------
size_t Blockchain::get_alternative_blocks_count() const
{
  LOG_PRINT_L3("Blockchain::" << __func__);
  CRITICAL_REGION_LOCAL(m_blockchain_lock);
  return m_db->get_alt_block_count();
}
//------------------------------------------------------------------
// This function adds the output specified by <amount, i> to the result_outs container
// unlocked and other such checks should be done by here.
uint64_t Blockchain::get_num_mature_outputs(uint64_t amount) const
{
  uint64_t num_outs = m_db->get_num_outputs(amount);
  // ensure we don't include outputs that aren't yet eligible to be used
  // outpouts are sorted by height
  const uint64_t blockchain_height = m_db->height();
  while (num_outs > 0)
  {
    const tx_out_index toi = m_db->get_output_tx_and_index(amount, num_outs - 1);
    const uint64_t height = m_db->get_tx_block_height(toi.first);
    if (height + CRYPTONOTE_DEFAULT_TX_SPENDABLE_AGE <= blockchain_height)
      break;
    --num_outs;
  }

  return num_outs;
}

crypto::public_key Blockchain::get_output_key(uint64_t amount, uint64_t global_index) const
{
  output_data_t data = m_db->get_output_key(amount, global_index);
  return data.pubkey;
}

//------------------------------------------------------------------
bool Blockchain::get_outs(const COMMAND_RPC_GET_OUTPUTS_BIN::request& req, COMMAND_RPC_GET_OUTPUTS_BIN::response& res) const
{
  LOG_PRINT_L3("Blockchain::" << __func__);
  CRITICAL_REGION_LOCAL(m_blockchain_lock);

  res.outs.clear();
  res.outs.reserve(req.outputs.size());

  std::vector<cryptonote::output_data_t> data;
  try
  {
    std::vector<uint64_t> amounts, offsets;
    amounts.reserve(req.outputs.size());
    offsets.reserve(req.outputs.size());
    for (const auto &i: req.outputs)
    {
      amounts.push_back(i.amount);
      offsets.push_back(i.index);
    }
    m_db->get_output_key(epee::span<const uint64_t>(amounts.data(), amounts.size()), offsets, data);
    if (data.size() != req.outputs.size())
    {
      MERROR("Unexpected output data size: expected " << req.outputs.size() << ", got " << data.size());
      return false;
    }
    for (const auto &t: data)
      res.outs.push_back({t.pubkey, t.commitment, is_tx_spendtime_unlocked(t.unlock_time), t.height, crypto::null_hash});

    if (req.get_txid)
    {
      for (size_t i = 0; i < req.outputs.size(); ++i)
      {
        tx_out_index toi = m_db->get_output_tx_and_index(req.outputs[i].amount, req.outputs[i].index);
        res.outs[i].txid = toi.first;
      }
    }
  }
  catch (const std::exception &e)
  {
    return false;
  }
  return true;
}
//------------------------------------------------------------------
void Blockchain::get_output_key_mask_unlocked(const uint64_t& amount, const uint64_t& index, crypto::public_key& key, rct::key& mask, bool& unlocked) const
{
  const auto o_data = m_db->get_output_key(amount, index);
  key = o_data.pubkey;
  mask = o_data.commitment;
  tx_out_index toi = m_db->get_output_tx_and_index(amount, index);
  unlocked = is_tx_spendtime_unlocked(m_db->get_tx_unlock_time(toi.first));
}
//------------------------------------------------------------------
bool Blockchain::get_output_distribution(uint64_t amount, uint64_t from_height, uint64_t to_height, uint64_t &start_height, std::vector<uint64_t> &distribution, uint64_t &base) const
{
  // rct outputs don't exist before v4
  if (amount == 0)
  {
    switch (m_nettype)
    {
      case STAGENET: start_height = stagenet_hard_forks[3].height; break;
      case TESTNET: start_height = testnet_hard_forks[3].height; break;
      case MAINNET: start_height = mainnet_hard_forks[3].height; break;
      case FAKECHAIN: start_height = 0; break;
      default: return false;
    }
  }
  else
    start_height = 0;
  base = 0;

  if (to_height > 0 && to_height < from_height)
    return false;

  const uint64_t real_start_height = start_height;
  if (from_height > start_height)
    start_height = from_height;

  distribution.clear();
  uint64_t db_height = m_db->height();
  if (db_height == 0)
    return false;
  if (start_height >= db_height || to_height >= db_height)
    return false;
  if (amount == 0)
  {
    std::vector<uint64_t> heights;
    heights.reserve(to_height + 1 - start_height);
    uint64_t real_start_height = start_height > 0 ? start_height-1 : start_height;
    for (uint64_t h = real_start_height; h <= to_height; ++h)
      heights.push_back(h);
    distribution = m_db->get_block_cumulative_rct_outputs(heights);
    if (start_height > 0)
    {
      base = distribution[0];
      distribution.erase(distribution.begin());
    }
    return true;
  }
  else
  {
    return m_db->get_output_distribution(amount, start_height, to_height, distribution, base);
  }
}
//------------------------------------------------------------------
// This function takes a list of block hashes from another node
// on the network to find where the split point is between us and them.
// This is used to see what to send another node that needs to sync.
bool Blockchain::find_blockchain_supplement(const std::list<crypto::hash>& qblock_ids, uint64_t& starter_offset) const
{
  LOG_PRINT_L3("Blockchain::" << __func__);
  CRITICAL_REGION_LOCAL(m_blockchain_lock);

  // make sure the request includes at least the genesis block, otherwise
  // how can we expect to sync from the client that the block list came from?
  if(qblock_ids.empty())
  {
    MCERROR("net.p2p", "Client sent wrong NOTIFY_REQUEST_CHAIN: m_block_ids.size()=" << qblock_ids.size() << ", dropping connection");
    return false;
  }

  db_rtxn_guard rtxn_guard(m_db);
  // make sure that the last block in the request's block list matches
  // the genesis block
  auto gen_hash = m_db->get_block_hash_from_height(0);
  if(qblock_ids.back() != gen_hash)
  {
    MCERROR("net.p2p", "Client sent wrong NOTIFY_REQUEST_CHAIN: genesis block mismatch: " << std::endl << "id: " << qblock_ids.back() << ", " << std::endl << "expected: " << gen_hash << "," << std::endl << " dropping connection");
    return false;
  }

  // Find the first block the foreign chain has that we also have.
  // Assume qblock_ids is in reverse-chronological order.
  auto bl_it = qblock_ids.begin();
  uint64_t split_height = 0;
  for(; bl_it != qblock_ids.end(); bl_it++)
  {
    try
    {
      if (m_db->block_exists(*bl_it, &split_height))
        break;
    }
    catch (const std::exception& e)
    {
      MWARNING("Non-critical error trying to find block by hash in BlockchainDB, hash: " << *bl_it);
      return false;
    }
  }

  // this should be impossible, as we checked that we share the genesis block,
  // but just in case...
  if(bl_it == qblock_ids.end())
  {
    MERROR("Internal error handling connection, can't find split point");
    return false;
  }

  //we start to put block ids INCLUDING last known id, just to make other side be sure
  starter_offset = split_height;
  return true;
}
//------------------------------------------------------------------
difficulty_type Blockchain::block_difficulty(uint64_t i) const
{
  LOG_PRINT_L3("Blockchain::" << __func__);
  // WARNING: this function does not take m_blockchain_lock, and thus should only call read only
  // m_db functions which do not depend on one another (ie, no getheight + gethash(height-1), as
  // well as not accessing class members, even read only (ie, m_invalid_blocks). The caller must
  // lock if it is otherwise needed.
  try
  {
    return m_db->get_block_difficulty(i);
  }
  catch (const BLOCK_DNE& e)
  {
    MERROR("Attempted to get block difficulty for height above blockchain height");
  }
  return 0;
}
//------------------------------------------------------------------
template<typename T> void reserve_container(std::vector<T> &v, size_t N) { v.reserve(N); }
template<typename T> void reserve_container(std::list<T> &v, size_t N) { }
//------------------------------------------------------------------
//TODO: return type should be void, throw on exception
//       alternatively, return true only if no blocks missed
template<class t_ids_container, class t_blocks_container, class t_missed_container>
bool Blockchain::get_blocks(const t_ids_container& block_ids, t_blocks_container& blocks, t_missed_container& missed_bs) const
{
  LOG_PRINT_L3("Blockchain::" << __func__);
  CRITICAL_REGION_LOCAL(m_blockchain_lock);

  reserve_container(blocks, block_ids.size());
  for (const auto& block_hash : block_ids)
  {
    try
    {
      uint64_t height = 0;
      if (m_db->block_exists(block_hash, &height))
      {
        blocks.push_back(std::make_pair(m_db->get_block_blob_from_height(height), block()));
        if (!parse_and_validate_block_from_blob(blocks.back().first, blocks.back().second))
        {
          LOG_ERROR("Invalid block: " << block_hash);
          blocks.pop_back();
          missed_bs.push_back(block_hash);
        }
      }
      else
        missed_bs.push_back(block_hash);
    }
    catch (const std::exception& e)
    {
      return false;
    }
  }
  return true;
}
//------------------------------------------------------------------
//TODO: return type should be void, throw on exception
//       alternatively, return true only if no transactions missed
template<class t_ids_container, class t_tx_container, class t_missed_container>
bool Blockchain::get_transactions_blobs(const t_ids_container& txs_ids, t_tx_container& txs, t_missed_container& missed_txs, bool pruned) const
{
  LOG_PRINT_L3("Blockchain::" << __func__);
  CRITICAL_REGION_LOCAL(m_blockchain_lock);

  reserve_container(txs, txs_ids.size());
  for (const auto& tx_hash : txs_ids)
  {
    try
    {
      cryptonote::blobdata tx;
      if (pruned && m_db->get_pruned_tx_blob(tx_hash, tx))
        txs.push_back(std::move(tx));
      else if (!pruned && m_db->get_tx_blob(tx_hash, tx))
        txs.push_back(std::move(tx));
      else
        missed_txs.push_back(tx_hash);
    }
    catch (const std::exception& e)
    {
      return false;
    }
  }
  return true;
}
//------------------------------------------------------------------
size_t get_transaction_version(const cryptonote::blobdata &bd)
{
  size_t version;
  const char* begin = static_cast<const char*>(bd.data());
  const char* end = begin + bd.size();
  int read = tools::read_varint(begin, end, version);
  if (read <= 0)
    throw std::runtime_error("Internal error getting transaction version");
  return version;
}
//------------------------------------------------------------------
template<class t_ids_container, class t_tx_container, class t_missed_container>
bool Blockchain::get_split_transactions_blobs(const t_ids_container& txs_ids, t_tx_container& txs, t_missed_container& missed_txs) const
{
  LOG_PRINT_L3("Blockchain::" << __func__);
  CRITICAL_REGION_LOCAL(m_blockchain_lock);

  reserve_container(txs, txs_ids.size());
  for (const auto& tx_hash : txs_ids)
  {
    try
    {
      cryptonote::blobdata tx;
      if (m_db->get_pruned_tx_blob(tx_hash, tx))
      {
        txs.push_back(std::make_tuple(tx_hash, std::move(tx), crypto::null_hash, cryptonote::blobdata()));
        if (!is_v1_tx(std::get<1>(txs.back())) && !m_db->get_prunable_tx_hash(tx_hash, std::get<2>(txs.back())))
        {
          MERROR("Prunable data hash not found for " << tx_hash);
          return false;
        }
        if (!m_db->get_prunable_tx_blob(tx_hash, std::get<3>(txs.back())))
          std::get<3>(txs.back()).clear();
      }
      else
        missed_txs.push_back(tx_hash);
    }
    catch (const std::exception& e)
    {
      return false;
    }
  }
  return true;
}
//------------------------------------------------------------------
template<class t_ids_container, class t_tx_container, class t_missed_container>
bool Blockchain::get_transactions(const t_ids_container& txs_ids, t_tx_container& txs, t_missed_container& missed_txs) const
{
  LOG_PRINT_L3("Blockchain::" << __func__);
  CRITICAL_REGION_LOCAL(m_blockchain_lock);

  reserve_container(txs, txs_ids.size());
  for (const auto& tx_hash : txs_ids)
  {
    try
    {
      cryptonote::blobdata tx;
      if (m_db->get_tx_blob(tx_hash, tx))
      {
        txs.push_back(transaction());
        if (!parse_and_validate_tx_from_blob(tx, txs.back()))
        {
          LOG_ERROR("Invalid transaction");
          return false;
        }
      }
      else
        missed_txs.push_back(tx_hash);
    }
    catch (const std::exception& e)
    {
      return false;
    }
  }
  return true;
}
//------------------------------------------------------------------
// Find the split point between us and foreign blockchain and return
// (by reference) the most recent common block hash along with up to
// BLOCKS_IDS_SYNCHRONIZING_DEFAULT_COUNT additional (more recent) hashes.
bool Blockchain::find_blockchain_supplement(const std::list<crypto::hash>& qblock_ids, std::vector<crypto::hash>& hashes, uint64_t& start_height, uint64_t& current_height, bool clip_pruned) const
{
  LOG_PRINT_L3("Blockchain::" << __func__);
  CRITICAL_REGION_LOCAL(m_blockchain_lock);

  // if we can't find the split point, return false
  if(!find_blockchain_supplement(qblock_ids, start_height))
  {
    return false;
  }

  db_rtxn_guard rtxn_guard(m_db);
  current_height = get_current_blockchain_height();
  uint64_t stop_height = current_height;
  if (clip_pruned)
  {
    const uint32_t pruning_seed = get_blockchain_pruning_seed();
    start_height = tools::get_next_unpruned_block_height(start_height, current_height, pruning_seed);
    stop_height = tools::get_next_pruned_block_height(start_height, current_height, pruning_seed);
  }
  size_t count = 0;
  hashes.reserve(std::min((size_t)(stop_height - start_height), (size_t)BLOCKS_IDS_SYNCHRONIZING_DEFAULT_COUNT));
  for(size_t i = start_height; i < stop_height && count < BLOCKS_IDS_SYNCHRONIZING_DEFAULT_COUNT; i++, count++)
  {
    hashes.push_back(m_db->get_block_hash_from_height(i));
  }

  return true;
}

bool Blockchain::find_blockchain_supplement(const std::list<crypto::hash>& qblock_ids, NOTIFY_RESPONSE_CHAIN_ENTRY::request& resp) const
{
  LOG_PRINT_L3("Blockchain::" << __func__);
  CRITICAL_REGION_LOCAL(m_blockchain_lock);

  bool result = find_blockchain_supplement(qblock_ids, resp.m_block_ids, resp.start_height, resp.total_height, true);
  if (result)
  {
    cryptonote::difficulty_type wide_cumulative_difficulty = m_db->get_block_cumulative_difficulty(resp.total_height - 1);
    resp.cumulative_difficulty = (wide_cumulative_difficulty & 0xffffffffffffffff).convert_to<uint64_t>();
    resp.cumulative_difficulty_top64 = ((wide_cumulative_difficulty >> 64) & 0xffffffffffffffff).convert_to<uint64_t>();
  }

  return result;
}
//------------------------------------------------------------------
//FIXME: change argument to std::vector, low priority
// find split point between ours and foreign blockchain (or start at
// blockchain height <req_start_block>), and return up to max_count FULL
// blocks by reference.
bool Blockchain::find_blockchain_supplement(const uint64_t req_start_block, const std::list<crypto::hash>& qblock_ids, std::vector<std::pair<std::pair<cryptonote::blobdata, crypto::hash>, std::vector<std::pair<crypto::hash, cryptonote::blobdata> > > >& blocks, uint64_t& total_height, uint64_t& start_height, bool pruned, bool get_miner_tx_hash, size_t max_count) const
{
  LOG_PRINT_L3("Blockchain::" << __func__);
  CRITICAL_REGION_LOCAL(m_blockchain_lock);

  // if a specific start height has been requested
  if(req_start_block > 0)
  {
    // if requested height is higher than our chain, return false -- we can't help
    if (req_start_block >= m_db->height())
    {
      return false;
    }
    start_height = req_start_block;
  }
  else
  {
    if(!find_blockchain_supplement(qblock_ids, start_height))
    {
      return false;
    }
  }

  db_rtxn_guard rtxn_guard(m_db);
  total_height = get_current_blockchain_height();
  size_t count = 0, size = 0;
  blocks.reserve(std::min(std::min(max_count, (size_t)10000), (size_t)(total_height - start_height)));
  for(uint64_t i = start_height; i < total_height && count < max_count && (size < FIND_BLOCKCHAIN_SUPPLEMENT_MAX_SIZE || count < 3); i++, count++)
  {
    blocks.resize(blocks.size()+1);
    blocks.back().first.first = m_db->get_block_blob_from_height(i);
    block b;
    CHECK_AND_ASSERT_MES(parse_and_validate_block_from_blob(blocks.back().first.first, b), false, "internal error, invalid block");
    blocks.back().first.second = get_miner_tx_hash ? cryptonote::get_transaction_hash(b.miner_tx) : crypto::null_hash;
    std::vector<crypto::hash> mis;
    std::vector<cryptonote::blobdata> txs;
    get_transactions_blobs(b.tx_hashes, txs, mis, pruned);
    CHECK_AND_ASSERT_MES(!mis.size(), false, "internal error, transaction from block not found");
    size += blocks.back().first.first.size();
    for (const auto &t: txs)
      size += t.size();

    CHECK_AND_ASSERT_MES(txs.size() == b.tx_hashes.size(), false, "mismatched sizes of b.tx_hashes and txs");
    blocks.back().second.reserve(txs.size());
    for (size_t i = 0; i < txs.size(); ++i)
    {
      blocks.back().second.push_back(std::make_pair(b.tx_hashes[i], std::move(txs[i])));
    }
  }
  return true;
}
//------------------------------------------------------------------
bool Blockchain::add_block_as_invalid(const block& bl, const crypto::hash& h)
{
  LOG_PRINT_L3("Blockchain::" << __func__);
  block_extended_info bei = AUTO_VAL_INIT(bei);
  bei.bl = bl;
  return add_block_as_invalid(bei, h);
}
//------------------------------------------------------------------
bool Blockchain::add_block_as_invalid(const block_extended_info& bei, const crypto::hash& h)
{
  LOG_PRINT_L3("Blockchain::" << __func__);
  CRITICAL_REGION_LOCAL(m_blockchain_lock);
  auto i_res = m_invalid_blocks.insert(std::map<crypto::hash, block_extended_info>::value_type(h, bei));
  CHECK_AND_ASSERT_MES(i_res.second, false, "at insertion invalid by tx returned status existed");
  MINFO("BLOCK ADDED AS INVALID: " << h << std::endl << ", prev_id=" << bei.bl.prev_id << ", m_invalid_blocks count=" << m_invalid_blocks.size());
  return true;
}
//------------------------------------------------------------------
bool Blockchain::have_block(const crypto::hash& id) const
{
  LOG_PRINT_L3("Blockchain::" << __func__);
  CRITICAL_REGION_LOCAL(m_blockchain_lock);

  if(m_db->block_exists(id))
  {
    LOG_PRINT_L2("block " << id << " found in main chain");
    return true;
  }

  if(m_db->get_alt_block(id, NULL, NULL))
  {
    LOG_PRINT_L2("block " << id << " found in alternative chains");
    return true;
  }

  if(m_invalid_blocks.count(id))
  {
    LOG_PRINT_L2("block " << id << " found in m_invalid_blocks");
    return true;
  }

  return false;
}
//------------------------------------------------------------------
bool Blockchain::handle_block_to_main_chain(const block& bl, block_verification_context& bvc)
{
    LOG_PRINT_L3("Blockchain::" << __func__);
    crypto::hash id = get_block_hash(bl);
    return handle_block_to_main_chain(bl, id, bvc);
}
//------------------------------------------------------------------
size_t Blockchain::get_total_transactions() const
{
  LOG_PRINT_L3("Blockchain::" << __func__);
  // WARNING: this function does not take m_blockchain_lock, and thus should only call read only
  // m_db functions which do not depend on one another (ie, no getheight + gethash(height-1), as
  // well as not accessing class members, even read only (ie, m_invalid_blocks). The caller must
  // lock if it is otherwise needed.
  return m_db->get_tx_count();
}
//------------------------------------------------------------------
// This function checks each input in the transaction <tx> to make sure it
// has not been used already, and adds its key to the container <keys_this_block>.
//
// This container should be managed by the code that validates blocks so we don't
// have to store the used keys in a given block in the permanent storage only to
// remove them later if the block fails validation.
bool Blockchain::check_for_double_spend(const transaction& tx, key_images_container& keys_this_block) const
{
  LOG_PRINT_L3("Blockchain::" << __func__);
  CRITICAL_REGION_LOCAL(m_blockchain_lock);
  struct add_transaction_input_visitor: public boost::static_visitor<bool>
  {
    key_images_container& m_spent_keys;
    BlockchainDB* m_db;
    add_transaction_input_visitor(key_images_container& spent_keys, BlockchainDB* db) :
      m_spent_keys(spent_keys), m_db(db)
    {
    }
    bool operator()(const txin_to_key& in) const
    {
      const crypto::key_image& ki = in.k_image;

      // attempt to insert the newly-spent key into the container of
      // keys spent this block.  If this fails, the key was spent already
      // in this block, return false to flag that a double spend was detected.
      //
      // if the insert into the block-wide spent keys container succeeds,
      // check the blockchain-wide spent keys container and make sure the
      // key wasn't used in another block already.
      auto r = m_spent_keys.insert(ki);
      if(!r.second || m_db->has_key_image(ki))
      {
        //double spend detected
        return false;
      }

      // if no double-spend detected, return true
      return true;
    }

    bool operator()(const txin_gen& tx) const
    {
      return true;
    }
    bool operator()(const txin_to_script& tx) const
    {
      return false;
    }
    bool operator()(const txin_to_scripthash& tx) const
    {
      return false;
    }
  };

  for (const txin_v& in : tx.vin)
  {
    if(!boost::apply_visitor(add_transaction_input_visitor(keys_this_block, m_db), in))
    {
      LOG_ERROR("Double spend detected!");
      return false;
    }
  }

  return true;
}
//------------------------------------------------------------------
bool Blockchain::get_tx_outputs_gindexs(const crypto::hash& tx_id, size_t n_txes, std::vector<std::vector<uint64_t>>& indexs) const
{
  LOG_PRINT_L3("Blockchain::" << __func__);
  CRITICAL_REGION_LOCAL(m_blockchain_lock);
  uint64_t tx_index;
  if (!m_db->tx_exists(tx_id, tx_index))
  {
    MERROR_VER("get_tx_outputs_gindexs failed to find transaction with id = " << tx_id);
    return false;
  }
  indexs = m_db->get_tx_amount_output_indices(tx_index, n_txes);
  CHECK_AND_ASSERT_MES(n_txes == indexs.size(), false, "Wrong indexs size");

  return true;
}
//------------------------------------------------------------------
bool Blockchain::get_tx_outputs_gindexs(const crypto::hash& tx_id, std::vector<uint64_t>& indexs) const
{
  LOG_PRINT_L3("Blockchain::" << __func__);
  CRITICAL_REGION_LOCAL(m_blockchain_lock);
  uint64_t tx_index;
  if (!m_db->tx_exists(tx_id, tx_index))
  {
    MERROR_VER("get_tx_outputs_gindexs failed to find transaction with id = " << tx_id);
    return false;
  }
  std::vector<std::vector<uint64_t>> indices = m_db->get_tx_amount_output_indices(tx_index, 1);
  CHECK_AND_ASSERT_MES(indices.size() == 1, false, "Wrong indices size");
  indexs = indices.front();
  return true;
}
//------------------------------------------------------------------
void Blockchain::on_new_tx_from_block(const cryptonote::transaction &tx)
{
#if defined(PER_BLOCK_CHECKPOINT)
  // check if we're doing per-block checkpointing
  if (m_db->height() < m_blocks_hash_check.size())
  {
    TIME_MEASURE_START(a);
    m_blocks_txs_check.push_back(get_transaction_hash(tx));
    TIME_MEASURE_FINISH(a);
    if(m_show_time_stats)
    {
      size_t ring_size = !tx.vin.empty() && tx.vin[0].type() == typeid(txin_to_key) ? boost::get<txin_to_key>(tx.vin[0]).key_offsets.size() : 0;
      MINFO("HASH: " << "-" << " I/M/O: " << tx.vin.size() << "/" << ring_size << "/" << tx.vout.size() << " H: " << 0 << " chcktx: " << a);
    }
  }
#endif
}
//------------------------------------------------------------------
//FIXME: it seems this function is meant to be merely a wrapper around
//       another function of the same name, this one adding one bit of
//       functionality.  Should probably move anything more than that
//       (getting the hash of the block at height max_used_block_id)
//       to the other function to keep everything in one place.
// This function overloads its sister function with
// an extra value (hash of highest block that holds an output used as input)
// as a return-by-reference.
bool Blockchain::check_tx_inputs(transaction& tx, uint64_t& max_used_block_height, crypto::hash& max_used_block_id, tx_verification_context &tvc, bool kept_by_block)
{
  LOG_PRINT_L3("Blockchain::" << __func__);
  CRITICAL_REGION_LOCAL(m_blockchain_lock);

#if defined(PER_BLOCK_CHECKPOINT)
  // check if we're doing per-block checkpointing
  if (m_db->height() < m_blocks_hash_check.size() && kept_by_block)
  {
    max_used_block_id = null_hash;
    max_used_block_height = 0;
    return true;
  }
#endif

  TIME_MEASURE_START(a);
  bool res = check_tx_inputs(tx, tvc, &max_used_block_height);
  TIME_MEASURE_FINISH(a);
  if(m_show_time_stats)
  {
    size_t ring_size = !tx.vin.empty() && tx.vin[0].type() == typeid(txin_to_key) ? boost::get<txin_to_key>(tx.vin[0]).key_offsets.size() : 0;
    MINFO("HASH: " <<  get_transaction_hash(tx) << " I/M/O: " << tx.vin.size() << "/" << ring_size << "/" << tx.vout.size() << " H: " << max_used_block_height << " ms: " << a + m_fake_scan_time << " B: " << get_object_blobsize(tx) << " W: " << get_transaction_weight(tx));
  }
  if (!res)
    return false;

  CHECK_AND_ASSERT_MES(max_used_block_height < m_db->height(), false,  "internal error: max used block index=" << max_used_block_height << " is not less then blockchain size = " << m_db->height());
  max_used_block_id = m_db->get_block_hash_from_height(max_used_block_height);
  return true;
}
//------------------------------------------------------------------
bool Blockchain::check_tx_outputs(const transaction& tx, tx_verification_context &tvc)
{
  LOG_PRINT_L3("Blockchain::" << __func__);
  CRITICAL_REGION_LOCAL(m_blockchain_lock);

  const uint8_t hf_version = m_hardfork->get_current_version();

  // from hard fork 2, we forbid dust and compound outputs
  if (hf_version >= 2) {
    for (auto &o: tx.vout) {
      if (tx.version == 1)
      {
        if (!is_valid_decomposed_amount(o.amount)) {
          tvc.m_invalid_output = true;
          return false;
        }
      }
    }
  }

  // in a v2 tx, all outputs must have 0 amount
  if (hf_version >= 3) {
    if (tx.version >= 2) {
      for (auto &o: tx.vout) {
        if (o.amount != 0) {
          tvc.m_invalid_output = true;
          return false;
        }
      }
    }
  }

  // from v4, forbid invalid pubkeys
  if (hf_version >= 4) {
    for (const auto &o: tx.vout) {
      if (o.target.type() == typeid(txout_to_key)) {
        const txout_to_key& out_to_key = boost::get<txout_to_key>(o.target);
        if (!crypto::check_key(out_to_key.key)) {
          tvc.m_invalid_output = true;
          return false;
        }
      }
    }
  }

  // from v8, allow bulletproofs
  if (hf_version < 8) {
    if (tx.version >= 2) {
      const bool bulletproof = rct::is_rct_bulletproof(tx.rct_signatures.type);
      if (bulletproof || !tx.rct_signatures.p.bulletproofs.empty())
      {
        MERROR_VER("New Bulletproofs are not allowed before v8");
        tvc.m_invalid_output = true;
        return false;
      }
    }
  }

  // from v12, forbid borromean range proofs
  if (hf_version > 11) {
    if (tx.version >= 2) {
      const bool borromean = rct::is_rct_borromean(tx.rct_signatures.type);
      if (borromean)
      {
        MERROR_VER("Borromean range proofs are not allowed after v11");
        tvc.m_invalid_output = true;
        return false;
      }
    }
  }

  // from v13, allow bulletproofs v2
  if (hf_version < HF_VERSION_SMALLER_BP) {
    if (tx.version >= 2) {
      if (tx.rct_signatures.type == rct::RCTTypeBulletproof2)
      {
        MERROR_VER("Ringct type " << (unsigned)rct::RCTTypeBulletproof2 << " is not allowed before v" << HF_VERSION_SMALLER_BP);
        tvc.m_invalid_output = true;
        return false;
      }
    }
  }

  // from v14, allow only bulletproofs v2
  if (hf_version > HF_VERSION_SMALLER_BP) {
    if (tx.version >= 2) {
      if (tx.rct_signatures.type == rct::RCTTypeBulletproof)
      {
        MERROR_VER("Ringct type " << (unsigned)rct::RCTTypeBulletproof << " is not allowed from v" << (HF_VERSION_SMALLER_BP + 1));
        tvc.m_invalid_output = true;
        return false;
      }
    }
  }

  // from v12, forbid old bulletproofs
  if (hf_version > 11) {
    if (tx.version >= 2) {
      const bool old_bulletproof = rct::is_rct_old_bulletproof(tx.rct_signatures.type);
      if (old_bulletproof)
        {
          MERROR_VER("Old Bulletproofs are not allowed after v11");
          tvc.m_invalid_output = true;
          return false;
        }
    }
  }

  return true;
}
//------------------------------------------------------------------
bool Blockchain::have_tx_keyimges_as_spent(const transaction &tx) const
{
  LOG_PRINT_L3("Blockchain::" << __func__);
  for (const txin_v& in: tx.vin)
  {
    CHECKED_GET_SPECIFIC_VARIANT(in, const txin_to_key, in_to_key, true);
    if(have_tx_keyimg_as_spent(in_to_key.k_image))
      return true;
  }
  return false;
}
bool Blockchain::expand_transaction_2(transaction &tx, const crypto::hash &tx_prefix_hash, const std::vector<std::vector<rct::ctkey>> &pubkeys)
{
  PERF_TIMER(expand_transaction_2);
  CHECK_AND_ASSERT_MES(tx.version == 2, false, "Transaction version is not 2");

  rct::rctSig &rv = tx.rct_signatures;

  // message - hash of the transaction prefix
  rv.message = rct::hash2rct(tx_prefix_hash);

  // mixRing - full and simple store it in opposite ways
  if (rv.type == rct::RCTTypeFull || rv.type == rct::RCTTypeFullBulletproof)
  {
    CHECK_AND_ASSERT_MES(!pubkeys.empty() && !pubkeys[0].empty(), false, "empty pubkeys");
    rv.mixRing.resize(pubkeys[0].size());
    for (size_t m = 0; m < pubkeys[0].size(); ++m)
      rv.mixRing[m].clear();
    for (size_t n = 0; n < pubkeys.size(); ++n)
    {
      CHECK_AND_ASSERT_MES(pubkeys[n].size() <= pubkeys[0].size(), false, "More inputs that first ring");
      for (size_t m = 0; m < pubkeys[n].size(); ++m)
      {
        rv.mixRing[m].push_back(pubkeys[n][m]);
      }
    }
  }
  else if (rv.type == rct::RCTTypeSimple || rv.type == rct::RCTTypeBulletproof || rv.type == rct::RCTTypeBulletproof2 || rv.type == rct::RCTTypeSimpleBulletproof)
  {
    CHECK_AND_ASSERT_MES(!pubkeys.empty() && !pubkeys[0].empty(), false, "empty pubkeys");
    rv.mixRing.resize(pubkeys.size());
    for (size_t n = 0; n < pubkeys.size(); ++n)
    {
      rv.mixRing[n].clear();
      for (size_t m = 0; m < pubkeys[n].size(); ++m)
      {
        rv.mixRing[n].push_back(pubkeys[n][m]);
      }
    }
  }
  else
  {
    CHECK_AND_ASSERT_MES(false, false, "Unsupported rct tx type: " + boost::lexical_cast<std::string>(rv.type));
  }

  // II
  if (rv.type == rct::RCTTypeFull || rv.type == rct::RCTTypeFullBulletproof)
  {
    rv.p.MGs.resize(1);
    rv.p.MGs[0].II.resize(tx.vin.size());
    for (size_t n = 0; n < tx.vin.size(); ++n)
      rv.p.MGs[0].II[n] = rct::ki2rct(boost::get<txin_to_key>(tx.vin[n]).k_image);
  }
  else if (rv.type == rct::RCTTypeSimple || rv.type == rct::RCTTypeBulletproof || rv.type == rct::RCTTypeBulletproof2 || rv.type == rct::RCTTypeSimpleBulletproof)
  {
    CHECK_AND_ASSERT_MES(rv.p.MGs.size() == tx.vin.size(), false, "Bad MGs size");
    for (size_t n = 0; n < tx.vin.size(); ++n)
    {
      rv.p.MGs[n].II.resize(1);
      rv.p.MGs[n].II[0] = rct::ki2rct(boost::get<txin_to_key>(tx.vin[n]).k_image);
    }
  }
  else
  {
    CHECK_AND_ASSERT_MES(false, false, "Unsupported rct tx type: " + boost::lexical_cast<std::string>(rv.type));
  }

  // outPk was already done by handle_incoming_tx

  return true;
}
//------------------------------------------------------------------
// This function validates transaction inputs and their keys.
// FIXME: consider moving functionality specific to one input into
//        check_tx_input() rather than here, and use this function simply
//        to iterate the inputs as necessary (splitting the task
//        using threads, etc.)
bool Blockchain::check_tx_inputs(transaction& tx, tx_verification_context &tvc, uint64_t* pmax_used_block_height)
{
  PERF_TIMER(check_tx_inputs);
  LOG_PRINT_L3("Blockchain::" << __func__);
  size_t sig_index = 0;
  if(pmax_used_block_height)
    *pmax_used_block_height = 0;

  crypto::hash tx_prefix_hash = get_transaction_prefix_hash(tx);

  const uint8_t hf_version = m_hardfork->get_current_version();

  // from hard fork 2, we require mixin at least 2 unless one output cannot mix with 2 others
  // if one output cannot mix with 2 others, we accept at most 1 output that can mix
  if (hf_version >= 2)
  {
    size_t n_unmixable = 0, n_mixable = 0;
    size_t mixin = std::numeric_limits<size_t>::max();
    const size_t min_mixin = hf_version >= HF_VERSION_MIN_MIXIN_21 ? 21 : hf_version >= HF_VERSION_MIN_MIXIN_7 ? 7 : hf_version >= HF_VERSION_MIN_MIXIN_4 ? 4 : 2;
    for (const auto& txin : tx.vin)
    {
      // non txin_to_key inputs will be rejected below
      if (txin.type() == typeid(txin_to_key))
      {
        const txin_to_key& in_to_key = boost::get<txin_to_key>(txin);
        if (in_to_key.amount == 0)
        {
          // always consider rct inputs mixable. Even if there's not enough rct
          // inputs on the chain to mix with, this is going to be the case for
          // just a few blocks right after the fork at most
          ++n_mixable;
        }
        else
        {
          uint64_t n_outputs = m_db->get_num_outputs(in_to_key.amount);
          MDEBUG("output size " << print_money(in_to_key.amount) << ": " << n_outputs << " available");
          // n_outputs includes the output we're considering
          if (n_outputs <= min_mixin)
            ++n_unmixable;
          else
            ++n_mixable;
        }
        if (in_to_key.key_offsets.size() - 1 < mixin)
          mixin = in_to_key.key_offsets.size() - 1;
      }
    }

    if (hf_version >= HF_VERSION_MIN_MIXIN_21 && mixin != 21)
    {
      MERROR_VER("Tx " << get_transaction_hash(tx) << " has invalid ring size (" << (mixin + 1) << "), it should be 22");
      tvc.m_low_mixin = true;
      return false;
    }

    if (mixin < min_mixin)
    {
      if (n_unmixable == 0)
      {
        MERROR_VER("Tx " << get_transaction_hash(tx) << " has too low ring size (" << (mixin + 1) << "), and no unmixable inputs");
        tvc.m_low_mixin = true;
        return false;
      }
      if (n_mixable > 1)
      {
        MERROR_VER("Tx " << get_transaction_hash(tx) << " has too low ring size (" << (mixin + 1) << "), and more than one mixable input with unmixable inputs");
        tvc.m_low_mixin = true;
        return false;
      }
    }

    // min/max tx version based on HF, and we accept v1 txes if having a non mixable
    const size_t max_tx_version = (hf_version <= 3) ? 1 : 2;
    if (tx.version > max_tx_version)
    {
      MERROR_VER("transaction version " << (unsigned)tx.version << " is higher than max accepted version " << max_tx_version);
      tvc.m_verifivation_failed = true;
      return false;
    }
    const size_t min_tx_version = (n_unmixable > 0 ? 1 : (hf_version >= HF_VERSION_ENFORCE_RCT) ? 2 : 1);
    if (tx.version < min_tx_version)
    {
      MERROR_VER("transaction version " << (unsigned)tx.version << " is lower than min accepted version " << min_tx_version);
      tvc.m_verifivation_failed = true;
      return false;
    }
  }

  // from v7, sorted ins
  if (hf_version >= 7) {
    const crypto::key_image *last_key_image = NULL;
    for (size_t n = 0; n < tx.vin.size(); ++n)
    {
      const txin_v &txin = tx.vin[n];
      if (txin.type() == typeid(txin_to_key))
      {
        const txin_to_key& in_to_key = boost::get<txin_to_key>(txin);
        if (last_key_image && memcmp(&in_to_key.k_image, last_key_image, sizeof(*last_key_image)) >= 0)
        {
          MERROR_VER("transaction has unsorted inputs");
          tvc.m_verifivation_failed = true;
          return false;
        }
        last_key_image = &in_to_key.k_image;
      }
    }
  }
  auto it = m_check_txin_table.find(tx_prefix_hash);
  if(it == m_check_txin_table.end())
  {
    m_check_txin_table.emplace(tx_prefix_hash, std::unordered_map<crypto::key_image, bool>());
    it = m_check_txin_table.find(tx_prefix_hash);
    assert(it != m_check_txin_table.end());
  }

  std::vector<std::vector<rct::ctkey>> pubkeys(tx.vin.size());
  std::vector < uint64_t > results;
  results.resize(tx.vin.size(), 0);

  tools::threadpool& tpool = tools::threadpool::getInstance();
  tools::threadpool::waiter waiter;
  const auto waiter_guard = epee::misc_utils::create_scope_leave_handler([&]() { waiter.wait(&tpool); });
  int threads = tpool.get_max_concurrency();

  for (const auto& txin : tx.vin)
  {
    // make sure output being spent is of type txin_to_key, rather than
    // e.g. txin_gen, which is only used for miner transactions
    CHECK_AND_ASSERT_MES(txin.type() == typeid(txin_to_key), false, "wrong type id in tx input at Blockchain::check_tx_inputs");
    const txin_to_key& in_to_key = boost::get<txin_to_key>(txin);

    // make sure tx output has key offset(s) (is signed to be used)
    CHECK_AND_ASSERT_MES(in_to_key.key_offsets.size(), false, "empty in_to_key.key_offsets in transaction with id " << get_transaction_hash(tx));

    if(have_tx_keyimg_as_spent(in_to_key.k_image))
    {
      MERROR_VER("Key image already spent in blockchain: " << epee::string_tools::pod_to_hex(in_to_key.k_image));
      tvc.m_double_spend = true;
      return false;
    }

    if (tx.version == 1)
    {
      // basically, make sure number of inputs == number of signatures
      CHECK_AND_ASSERT_MES(sig_index < tx.signatures.size(), false, "wrong transaction: not signature entry for input with index= " << sig_index);

#if defined(CACHE_VIN_RESULTS)
      auto itk = it->second.find(in_to_key.k_image);
      if(itk != it->second.end())
      {
        if(!itk->second)
        {
          MERROR_VER("Failed ring signature for tx " << get_transaction_hash(tx) << "  vin key with k_image: " << in_to_key.k_image << "  sig_index: " << sig_index);
          return false;
        }

        // txin has been verified already, skip
        sig_index++;
        continue;
      }
#endif
    }

    // make sure that output being spent matches up correctly with the
    // signature spending it.
    if (!check_tx_input(tx.version, in_to_key, tx_prefix_hash, tx.version == 1 ? tx.signatures[sig_index] : std::vector<crypto::signature>(), tx.rct_signatures, pubkeys[sig_index], pmax_used_block_height))
    {
      it->second[in_to_key.k_image] = false;
      MERROR_VER("Failed to check ring signature for tx " << get_transaction_hash(tx) << "  vin key with k_image: " << in_to_key.k_image << "  sig_index: " << sig_index);
      if (pmax_used_block_height) // a default value of NULL is used when called from Blockchain::handle_block_to_main_chain()
      {
        MERROR_VER("  *pmax_used_block_height: " << *pmax_used_block_height);
      }

      return false;
    }

    if (tx.version == 1)
    {
      if (threads > 1)
      {
        // ND: Speedup
        // 1. Thread ring signature verification if possible.
        tpool.submit(&waiter, boost::bind(&Blockchain::check_ring_signature, this, std::cref(tx_prefix_hash), std::cref(in_to_key.k_image), std::cref(pubkeys[sig_index]), std::cref(tx.signatures[sig_index]), std::ref(results[sig_index])), true);
      }
      else
      {
        check_ring_signature(tx_prefix_hash, in_to_key.k_image, pubkeys[sig_index], tx.signatures[sig_index], results[sig_index]);
        if (!results[sig_index])
        {
          it->second[in_to_key.k_image] = false;
          MERROR_VER("Failed to check ring signature for tx " << get_transaction_hash(tx) << "  vin key with k_image: " << in_to_key.k_image << "  sig_index: " << sig_index);

          if (pmax_used_block_height)  // a default value of NULL is used when called from Blockchain::handle_block_to_main_chain()
          {
            MERROR_VER("*pmax_used_block_height: " << *pmax_used_block_height);
          }

          return false;
        }
        it->second[in_to_key.k_image] = true;
      }
    }

    sig_index++;
  }
  if (tx.version == 1 && threads > 1)
    waiter.wait(&tpool);

  if (tx.version == 1)
  {
    if (threads > 1)
    {
      // save results to table, passed or otherwise
      bool failed = false;
      for (size_t i = 0; i < tx.vin.size(); i++)
      {
        const txin_to_key& in_to_key = boost::get<txin_to_key>(tx.vin[i]);
        it->second[in_to_key.k_image] = results[i];
        if(!failed && !results[i])
          failed = true;
      }

      if (failed)
      {
        MERROR_VER("Failed to check ring signatures!");
        return false;
      }
    }
  }
  else
  {
    if (!expand_transaction_2(tx, tx_prefix_hash, pubkeys))
    {
      MERROR_VER("Failed to expand rct signatures!");
      return false;
    }

    // from version 2, check ringct signatures
    // obviously, the original and simple rct APIs use a mixRing that's indexes
    // in opposite orders, because it'd be too simple otherwise...
    const rct::rctSig &rv = tx.rct_signatures;
    switch (rv.type)
    {
    case rct::RCTTypeNull: {
      // we only accept no signatures for coinbase txes
      MERROR_VER("Null rct signature on non-coinbase tx");
      return false;
    }
    case rct::RCTTypeSimple:
    case rct::RCTTypeSimpleBulletproof:
    case rct::RCTTypeBulletproof:
    case rct::RCTTypeBulletproof2:
    {
      // check all this, either reconstructed (so should really pass), or not
      {
        if (pubkeys.size() != rv.mixRing.size())
        {
          MERROR_VER("Failed to check ringct signatures: mismatched pubkeys/mixRing size");
          return false;
        }
        for (size_t i = 0; i < pubkeys.size(); ++i)
        {
          if (pubkeys[i].size() != rv.mixRing[i].size())
          {
            MERROR_VER("Failed to check ringct signatures: mismatched pubkeys/mixRing size");
            return false;
          }
        }

        for (size_t n = 0; n < pubkeys.size(); ++n)
        {
          for (size_t m = 0; m < pubkeys[n].size(); ++m)
          {
            if (pubkeys[n][m].dest != rct::rct2pk(rv.mixRing[n][m].dest))
            {
              MERROR_VER("Failed to check ringct signatures: mismatched pubkey at vin " << n << ", index " << m);
              return false;
            }
            if (pubkeys[n][m].mask != rct::rct2pk(rv.mixRing[n][m].mask))
            {
              MERROR_VER("Failed to check ringct signatures: mismatched commitment at vin " << n << ", index " << m);
              return false;
            }
          }
        }
      }

      if (rv.p.MGs.size() != tx.vin.size())
      {
        MERROR_VER("Failed to check ringct signatures: mismatched MGs/vin sizes");
        return false;
      }
      for (size_t n = 0; n < tx.vin.size(); ++n)
      {
        if (rv.p.MGs[n].II.empty() || memcmp(&boost::get<txin_to_key>(tx.vin[n]).k_image, &rv.p.MGs[n].II[0], 32))
        {
          MERROR_VER("Failed to check ringct signatures: mismatched key image");
          return false;
        }
      }

      if (!rct::verRctNonSemanticsSimple(rv))
      {
        MERROR_VER("Failed to check ringct signatures!");
        return false;
      }
      break;
    }
    case rct::RCTTypeFull:
    case rct::RCTTypeFullBulletproof:
    {
      // check all this, either reconstructed (so should really pass), or not
      {
        bool size_matches = true;
        for (size_t i = 0; i < pubkeys.size(); ++i)
          size_matches &= pubkeys[i].size() == rv.mixRing.size();
        for (size_t i = 0; i < rv.mixRing.size(); ++i)
          size_matches &= pubkeys.size() == rv.mixRing[i].size();
        if (!size_matches)
        {
          MERROR_VER("Failed to check ringct signatures: mismatched pubkeys/mixRing size");
          return false;
        }

        for (size_t n = 0; n < pubkeys.size(); ++n)
        {
          for (size_t m = 0; m < pubkeys[n].size(); ++m)
          {
            if (pubkeys[n][m].dest != rct::rct2pk(rv.mixRing[m][n].dest))
            {
              MERROR_VER("Failed to check ringct signatures: mismatched pubkey at vin " << n << ", index " << m);
              return false;
            }
            if (pubkeys[n][m].mask != rct::rct2pk(rv.mixRing[m][n].mask))
            {
              MERROR_VER("Failed to check ringct signatures: mismatched commitment at vin " << n << ", index " << m);
              return false;
            }
          }
        }
      }

      if (rv.p.MGs.size() != 1)
      {
        MERROR_VER("Failed to check ringct signatures: Bad MGs size");
        return false;
      }
      if (rv.p.MGs.empty() || rv.p.MGs[0].II.size() != tx.vin.size())
      {
        MERROR_VER("Failed to check ringct signatures: mismatched II/vin sizes");
        return false;
      }
      for (size_t n = 0; n < tx.vin.size(); ++n)
      {
        if (memcmp(&boost::get<txin_to_key>(tx.vin[n]).k_image, &rv.p.MGs[0].II[n], 32))
        {
          MERROR_VER("Failed to check ringct signatures: mismatched II/vin sizes");
          return false;
        }
      }

      if (!rct::verRct(rv, false))
      {
        MERROR_VER("Failed to check ringct signatures!");
        return false;
      }
      break;
    }
    default:
      MERROR_VER("Unsupported rct type: " << rv.type);
      return false;
    }

    // for bulletproofs, check they're only multi-output after v8
    if (rct::is_rct_bulletproof(rv.type))
    {
      if (hf_version < 8)
      {
        for (const rct::Bulletproof &proof: rv.p.bulletproofs)
        {
          if (proof.V.size() > 1)
          {
            MERROR_VER("Multi output bulletproofs are invalid before v8");
            return false;
          }
        }
      }
    }
  }
  return true;
}

//------------------------------------------------------------------
void Blockchain::check_ring_signature(const crypto::hash &tx_prefix_hash, const crypto::key_image &key_image, const std::vector<rct::ctkey> &pubkeys, const std::vector<crypto::signature>& sig, uint64_t &result)
{
  std::vector<const crypto::public_key *> p_output_keys;
  p_output_keys.reserve(pubkeys.size());
  for (auto &key : pubkeys)
  {
    // rct::key and crypto::public_key have the same structure, avoid object ctor/memcpy
    p_output_keys.push_back(&(const crypto::public_key&)key.dest);
  }

  result = crypto::check_ring_signature(tx_prefix_hash, key_image, p_output_keys, sig.data()) ? 1 : 0;
}

//------------------------------------------------------------------
uint64_t Blockchain::get_fee_quantization_mask()
{
  static uint64_t mask = 0;
  if (mask == 0)
  {
    mask = 1;
    for (size_t n = PER_KB_FEE_QUANTIZATION_DECIMALS; n < CRYPTONOTE_DISPLAY_DECIMAL_POINT; ++n)
      mask *= 10;
  }
  return mask;
}

//------------------------------------------------------------------
uint64_t Blockchain::get_dynamic_base_fee(uint64_t block_reward, size_t median_block_weight, uint8_t version)
{
  const uint64_t min_block_weight = get_min_block_weight(version);
  if (median_block_weight < min_block_weight)
    median_block_weight = min_block_weight;
  uint64_t hi, lo;

  if (version >= HF_VERSION_PER_BYTE_FEE)
  {
    lo = mul128(block_reward, DYNAMIC_FEE_REFERENCE_TRANSACTION_WEIGHT, &hi);
    div128_32(hi, lo, min_block_weight, &hi, &lo);
    div128_32(hi, lo, median_block_weight, &hi, &lo);
    assert(hi == 0);
    lo /= 5;
    return lo;
  }

  const uint64_t fee_base = version >= 5 ? DYNAMIC_FEE_PER_KB_BASE_FEE_V5 : DYNAMIC_FEE_PER_KB_BASE_FEE;

  uint64_t unscaled_fee_base = (fee_base * min_block_weight / median_block_weight);
  lo = mul128(unscaled_fee_base, block_reward, &hi);
  static_assert(DYNAMIC_FEE_PER_KB_BASE_BLOCK_REWARD % 1000000 == 0, "DYNAMIC_FEE_PER_KB_BASE_BLOCK_REWARD must be divisible by 1000000");
  static_assert(DYNAMIC_FEE_PER_KB_BASE_BLOCK_REWARD / 1000000 <= std::numeric_limits<uint32_t>::max(), "DYNAMIC_FEE_PER_KB_BASE_BLOCK_REWARD is too large");

  // divide in two steps, since the divisor must be 32 bits, but DYNAMIC_FEE_PER_KB_BASE_BLOCK_REWARD isn't
  div128_32(hi, lo, DYNAMIC_FEE_PER_KB_BASE_BLOCK_REWARD / 1000000, &hi, &lo);
  div128_32(hi, lo, 1000000, &hi, &lo);
  assert(hi == 0);

  // quantize fee up to 8 decimals
  uint64_t mask = get_fee_quantization_mask();
  uint64_t qlo = (lo + mask - 1) / mask * mask;
  MDEBUG("lo " << print_money(lo) << ", qlo " << print_money(qlo) << ", mask " << mask);

  return qlo;
}

//------------------------------------------------------------------
bool Blockchain::check_fee(size_t tx_weight, uint64_t fee) const
{
  const uint8_t version = get_current_hard_fork_version();
  const uint64_t blockchain_height = m_db->height();

  uint64_t median = 0;
  uint64_t already_generated_coins = 0;
  uint64_t base_reward = 0;
  if (version >= HF_VERSION_DYNAMIC_FEE)
  {
    median = m_current_block_cumul_weight_limit / 2;
    const uint64_t blockchain_height = m_db->height();
    already_generated_coins = blockchain_height ? m_db->get_block_already_generated_coins(blockchain_height - 1) : 0;
    if (!get_block_reward(median, 1, already_generated_coins, base_reward, version))
      return false;
  }

  uint64_t needed_fee;
  if (version >= HF_VERSION_PER_BYTE_FEE)
  {
    const bool use_long_term_median_in_fee = version >= HF_VERSION_LONG_TERM_BLOCK_WEIGHT;
    uint64_t fee_per_byte = get_dynamic_base_fee(base_reward, use_long_term_median_in_fee ? m_long_term_effective_median_block_weight : median, version);
    MDEBUG("Using " << print_money(fee_per_byte) << "/byte fee");
    needed_fee = tx_weight * fee_per_byte;
    // quantize fee up to 8 decimals
    const uint64_t mask = get_fee_quantization_mask();
    needed_fee = (needed_fee + mask - 1) / mask * mask;
  }
  else
  {
    uint64_t fee_per_kb;
    if (version < HF_VERSION_DYNAMIC_FEE)
    {
      fee_per_kb = FEE_PER_KB;
    }
    else
    {
      fee_per_kb = get_dynamic_base_fee(base_reward, median, version);
    }
    MDEBUG("Using " << print_money(fee_per_kb) << "/kB fee");

    needed_fee = tx_weight / 1024;
    needed_fee += (tx_weight % 1024) ? 1 : 0;
    needed_fee *= fee_per_kb;
  }

  if (fee < needed_fee - needed_fee / 50) // keep a little 2% buffer on acceptance - no integer overflow
  {
    MERROR_VER("transaction fee is not enough: " << print_money(fee) << ", minimum fee: " << print_money(needed_fee));
    return false;
  }
  return true;
}

//------------------------------------------------------------------
uint64_t Blockchain::get_dynamic_base_fee_estimate(uint64_t grace_blocks) const
{
  const uint8_t version = get_current_hard_fork_version();
  const uint64_t db_height = m_db->height();

  if (version < HF_VERSION_DYNAMIC_FEE)
    return FEE_PER_KB;

  if (grace_blocks >= CRYPTONOTE_REWARD_BLOCKS_WINDOW)
    grace_blocks = CRYPTONOTE_REWARD_BLOCKS_WINDOW - 1;

  const uint64_t min_block_weight = get_min_block_weight(version);
  std::vector<uint64_t> weights;
  get_last_n_blocks_weights(weights, CRYPTONOTE_REWARD_BLOCKS_WINDOW - grace_blocks);
  weights.reserve(grace_blocks);
  for (size_t i = 0; i < grace_blocks; ++i)
    weights.push_back(min_block_weight);

  uint64_t median = epee::misc_utils::median(weights);
  if(median <= min_block_weight)
    median = min_block_weight;

  uint64_t already_generated_coins = db_height ? m_db->get_block_already_generated_coins(db_height - 1) : 0;
  uint64_t base_reward;
  if (!get_block_reward(median, 1, already_generated_coins, base_reward, version))
  {
    MERROR("Failed to determine block reward, using placeholder " << print_money(BLOCK_REWARD_OVERESTIMATE) << " as a high bound");
    base_reward = BLOCK_REWARD_OVERESTIMATE;
  }

  const bool use_long_term_median_in_fee = version >= HF_VERSION_LONG_TERM_BLOCK_WEIGHT;
  uint64_t fee = get_dynamic_base_fee(base_reward, use_long_term_median_in_fee ? m_long_term_effective_median_block_weight : median, version);
  const bool per_byte = version < HF_VERSION_PER_BYTE_FEE;
  MDEBUG("Estimating " << grace_blocks << "-block fee at " << print_money(fee) << "/" << (per_byte ? "byte" : "kB"));
  return fee;
}

//------------------------------------------------------------------
// This function checks to see if a tx is unlocked.  unlock_time is either
// a block index or a unix time.
bool Blockchain::is_tx_spendtime_unlocked(uint64_t unlock_time) const
{
  LOG_PRINT_L3("Blockchain::" << __func__);
  if(unlock_time < CRYPTONOTE_MAX_BLOCK_NUMBER)
  {
    // ND: Instead of calling get_current_blockchain_height(), call m_db->height()
    //    directly as get_current_blockchain_height() locks the recursive mutex.
    if(m_db->height()-1 + CRYPTONOTE_LOCKED_TX_ALLOWED_DELTA_BLOCKS >= unlock_time)
      return true;
    else
      return false;
  }
  else
  {
    //interpret as time
    uint64_t current_time = static_cast<uint64_t>(time(NULL));
    if(current_time + (get_current_hard_fork_version() < 2 ? CRYPTONOTE_LOCKED_TX_ALLOWED_DELTA_SECONDS_V1 : CRYPTONOTE_LOCKED_TX_ALLOWED_DELTA_SECONDS_V2) >= unlock_time)
      return true;
    else
      return false;
  }
  return false;
}
//------------------------------------------------------------------
// This function locates all outputs associated with a given input (mixins)
// and validates that they exist and are usable.  It also checks the ring
// signature for each input.
bool Blockchain::check_tx_input(size_t tx_version, const txin_to_key& txin, const crypto::hash& tx_prefix_hash, const std::vector<crypto::signature>& sig, const rct::rctSig &rct_signatures, std::vector<rct::ctkey> &output_keys, uint64_t* pmax_related_block_height)
{
  LOG_PRINT_L3("Blockchain::" << __func__);

  // ND:
  // 1. Disable locking and make method private.
  //CRITICAL_REGION_LOCAL(m_blockchain_lock);

  struct outputs_visitor
  {
    std::vector<rct::ctkey >& m_output_keys;
    const Blockchain& m_bch;
    outputs_visitor(std::vector<rct::ctkey>& output_keys, const Blockchain& bch) :
      m_output_keys(output_keys), m_bch(bch)
    {
    }
    bool handle_output(uint64_t unlock_time, const crypto::public_key &pubkey, const rct::key &commitment)
    {
      //check tx unlock time
      if (!m_bch.is_tx_spendtime_unlocked(unlock_time))
      {
        MERROR_VER("One of outputs for one of inputs has wrong tx.unlock_time = " << unlock_time);
        return false;
      }

      // The original code includes a check for the output corresponding to this input
      // to be a txout_to_key. This is removed, as the database does not store this info,
      // but only txout_to_key outputs are stored in the DB in the first place, done in
      // Blockchain*::add_output

      m_output_keys.push_back(rct::ctkey({rct::pk2rct(pubkey), commitment}));
      return true;
    }
  };

  output_keys.clear();

  // collect output keys
  outputs_visitor vi(output_keys, *this);
  if (!scan_outputkeys_for_indexes(tx_version, txin, vi, tx_prefix_hash, pmax_related_block_height))
  {
    MERROR_VER("Failed to get output keys for tx with amount = " << print_money(txin.amount) << " and count indexes " << txin.key_offsets.size());
    return false;
  }

  if(txin.key_offsets.size() != output_keys.size())
  {
    MERROR_VER("Output keys for tx with amount = " << txin.amount << " and count indexes " << txin.key_offsets.size() << " returned wrong keys count " << output_keys.size());
    return false;
  }
  if (tx_version == 1) {
    CHECK_AND_ASSERT_MES(sig.size() == output_keys.size(), false, "internal error: tx signatures count=" << sig.size() << " mismatch with outputs keys count for inputs=" << output_keys.size());
  }
  // rct_signatures will be expanded after this
  return true;
}
//------------------------------------------------------------------
//TODO: Is this intended to do something else?  Need to look into the todo there.
uint64_t Blockchain::get_adjusted_time() const
{
  LOG_PRINT_L3("Blockchain::" << __func__);
  //TODO: add collecting median time
  return time(NULL);
}
//------------------------------------------------------------------
//TODO: revisit, has changed a bit on upstream
bool Blockchain::check_block_timestamp(std::vector<uint64_t>& timestamps, const block& b, uint64_t& median_ts) const
{
  LOG_PRINT_L3("Blockchain::" << __func__);
  median_ts = epee::misc_utils::median(timestamps);
  uint8_t version = get_current_hard_fork_version();
  size_t blockchain_timestamp_check_window = version >= 10 ? BLOCKCHAIN_TIMESTAMP_CHECK_WINDOW_V2 : BLOCKCHAIN_TIMESTAMP_CHECK_WINDOW;
  if(b.timestamp < median_ts)
  {
    MERROR_VER("Timestamp of block with id: " << get_block_hash(b) << ", " << b.timestamp << ", less than median of last " << blockchain_timestamp_check_window << " blocks, " << median_ts);
    return false;
  }

  return true;
}
//------------------------------------------------------------------
// This function grabs the timestamps from the most recent <n> blocks,
// where n = BLOCKCHAIN_TIMESTAMP_CHECK_WINDOW.  If there are not those many
// blocks in the blockchain, the timestap is assumed to be valid.  If there
// are, this function returns:
//   true if the block's timestamp is not less than the timestamp of the
//       median of the selected blocks
//   false otherwise
bool Blockchain::check_block_timestamp(const block& b, uint64_t& median_ts) const
{
  LOG_PRINT_L3("Blockchain::" << __func__);
  uint8_t version = get_current_hard_fork_version();
  uint64_t cryptonote_block_future_time_limit = version >= 8 ? CRYPTONOTE_BLOCK_FUTURE_TIME_LIMIT_V2 : CRYPTONOTE_BLOCK_FUTURE_TIME_LIMIT;
  size_t blockchain_timestamp_check_window = version >= 10 ? BLOCKCHAIN_TIMESTAMP_CHECK_WINDOW_V2 : BLOCKCHAIN_TIMESTAMP_CHECK_WINDOW;

  if(b.timestamp > get_adjusted_time() + cryptonote_block_future_time_limit)
  {
    MERROR_VER("Timestamp of block with id: " << get_block_hash(b) << ", " << b.timestamp << ", bigger than adjusted time + 10 minutes");
    return false;
  }

  const auto h = m_db->height();

  // if not enough blocks, no proper median yet, return true
  if(h < blockchain_timestamp_check_window)
  {
    return true;
  }

  std::vector<uint64_t> timestamps;

  // need most recent 60 blocks, get index of first of those
  size_t offset = h - blockchain_timestamp_check_window;
  timestamps.reserve(h - offset);
  for(;offset < h; ++offset)
  {
    timestamps.push_back(m_db->get_block_timestamp(offset));
  }

  return check_block_timestamp(timestamps, b, median_ts);
}
//------------------------------------------------------------------
void Blockchain::return_tx_to_pool(std::vector<std::pair<transaction, blobdata>> &txs)
{
  uint8_t version = get_current_hard_fork_version();
  for (auto& tx : txs)
  {
    cryptonote::tx_verification_context tvc = AUTO_VAL_INIT(tvc);
    // We assume that if they were in a block, the transactions are already
    // known to the network as a whole. However, if we had mined that block,
    // that might not be always true. Unlikely though, and always relaying
    // these again might cause a spike of traffic as many nodes re-relay
    // all the transactions in a popped block when a reorg happens.
    const size_t weight = get_transaction_weight(tx.first, tx.second.size());
    const crypto::hash tx_hash = get_transaction_hash(tx.first);
    if (!m_tx_pool.add_tx(tx.first, tx_hash, tx.second, weight, tvc, true, true, false, version))
    {
      MERROR("Failed to return taken transaction with hash: " << get_transaction_hash(tx.first) << " to tx_pool");
    }
  }
}
//------------------------------------------------------------------
bool Blockchain::flush_txes_from_pool(const std::vector<crypto::hash> &txids)
{
  CRITICAL_REGION_LOCAL(m_tx_pool);

  bool res = true;
  for (const auto &txid: txids)
  {
    cryptonote::transaction tx;
    cryptonote::blobdata txblob;
    size_t tx_weight;
    uint64_t fee;
    bool relayed, do_not_relay, double_spend_seen;
    MINFO("Removing txid " << txid << " from the pool");
    if(m_tx_pool.have_tx(txid) && !m_tx_pool.take_tx(txid, tx, txblob, tx_weight, fee, relayed, do_not_relay, double_spend_seen))
    {
      MERROR("Failed to remove txid " << txid << " from the pool");
      res = false;
    }
  }
  return res;
}
//------------------------------------------------------------------
//      Needs to validate the block and acquire each transaction from the
//      transaction mem_pool, then pass the block and transactions to
//      m_db->add_block()
bool Blockchain::handle_block_to_main_chain(const block& bl, const crypto::hash& id, block_verification_context& bvc)
{
  LOG_PRINT_L3("Blockchain::" << __func__);

  TIME_MEASURE_START(block_processing_time);
  CRITICAL_REGION_LOCAL(m_blockchain_lock);
  TIME_MEASURE_START(t1);

  static bool seen_future_version = false;

  db_rtxn_guard rtxn_guard(m_db);
  uint64_t blockchain_height;
  const crypto::hash top_hash = get_tail_id(blockchain_height);
  ++blockchain_height; // block height to chain height
  if(bl.prev_id != top_hash)
  {
    MERROR_VER("Block with id: " << id << std::endl << "has wrong prev_id: " << bl.prev_id << std::endl << "expected: " << top_hash);
    bvc.m_verifivation_failed = true;
leave:
    return false;
  }

  // warn users if they're running an old version
  if (!seen_future_version && bl.major_version > m_hardfork->get_ideal_version())
  {
    seen_future_version = true;
    const el::Level level = el::Level::Warning;
    MCLOG_RED(level, "global", "**********************************************************************");
    MCLOG_RED(level, "global", "A block was seen on the network with a version higher than the last");
    MCLOG_RED(level, "global", "known one. This may be an old version of the daemon, and a software");
    MCLOG_RED(level, "global", "update may be required to sync further. Try running: update check");
    MCLOG_RED(level, "global", "**********************************************************************");
  }

  // this is a cheap test
  if (!m_hardfork->check(bl))
  {
    MERROR_VER("Block with id: " << id << std::endl << "has old version: " << (unsigned)bl.major_version << std::endl << "current: " << (unsigned)m_hardfork->get_current_version());
    bvc.m_verifivation_failed = true;
    goto leave;
  }

  TIME_MEASURE_FINISH(t1);
  TIME_MEASURE_START(t2);

  // make sure block timestamp is not less than the median timestamp
  // of a set number of the most recent blocks.
  if(!check_block_timestamp(bl))
  {
    MERROR_VER("Block with id: " << id << std::endl << "has invalid timestamp: " << bl.timestamp);
    bvc.m_verifivation_failed = true;
    goto leave;
  }

  TIME_MEASURE_FINISH(t2);
  //check proof of work
  TIME_MEASURE_START(target_calculating_time);

  // get the target difficulty for the block.
  // the calculation can overflow, among other failure cases,
  // so we need to check the return type.
  // FIXME: get_difficulty_for_next_block can also assert, look into
  // changing this to throwing exceptions instead so we can clean up.
  difficulty_type current_diffic = get_difficulty_for_next_block();
  CHECK_AND_ASSERT_MES(current_diffic, false, "!!!!!!!!! difficulty overhead !!!!!!!!!");

  TIME_MEASURE_FINISH(target_calculating_time);

  TIME_MEASURE_START(longhash_calculating_time);

  crypto::hash proof_of_work = null_hash;

  // Formerly the code below contained an if loop with the following condition
  // !m_checkpoints.is_in_checkpoint_zone(get_current_blockchain_height())
  // however, this caused the daemon to not bother checking PoW for blocks
  // before checkpoints, which is very dangerous behaviour. We moved the PoW
  // validation out of the next chunk of code to make sure that we correctly
  // check PoW now.
  // FIXME: height parameter is not used...should it be used or should it not
  // be a parameter?
  // validate proof_of_work versus difficulty target
  bool precomputed = false;
  bool fast_check = false;
#if defined(PER_BLOCK_CHECKPOINT)
  if (blockchain_height < m_blocks_hash_check.size())
  {
    const auto &expected_hash = m_blocks_hash_check[blockchain_height];
    if (expected_hash != crypto::null_hash)
    {
      if (memcmp(&id, &expected_hash, sizeof(hash)) != 0)
      {
        MERROR_VER("Block with id is INVALID: " << id << ", expected " << expected_hash);
        bvc.m_verifivation_failed = true;
        goto leave;
      }
      fast_check = true;
    }
    else
    {
      MCINFO("verify", "No pre-validated hash at height " << blockchain_height << ", verifying fully");
    }
  }
  else
#endif
  {
    auto it = m_blocks_longhash_table.find(id);
    if (it != m_blocks_longhash_table.end())
    {
      precomputed = true;
      proof_of_work = it->second;
    }
    else
      proof_of_work = get_block_longhash(this, bl, blockchain_height, 0);

    // validate proof_of_work versus difficulty target
    if(!check_hash(proof_of_work, current_diffic))
    {
      MERROR_VER("Block with id: " << id << std::endl << "does not have enough proof of work: " << proof_of_work << " at height " << blockchain_height << ", unexpected difficulty: " << current_diffic);
      bvc.m_verifivation_failed = true;
      goto leave;
    }
  }

  // If we're at a checkpoint, ensure that our hardcoded checkpoint hash
  // is correct.
  if(m_checkpoints.is_in_checkpoint_zone(blockchain_height))
  {
    if(!m_checkpoints.check_block(blockchain_height, id))
    {
      LOG_ERROR("CHECKPOINT VALIDATION FAILED");
      bvc.m_verifivation_failed = true;
      goto leave;
    }
  }

  TIME_MEASURE_FINISH(longhash_calculating_time);
  if (precomputed)
    longhash_calculating_time += m_fake_pow_calc_time;

  TIME_MEASURE_START(t3);

  // sanity check basic miner tx properties;
  if(!prevalidate_miner_transaction(bl, blockchain_height))
  {
    MERROR_VER("Block with id: " << id << " failed to pass prevalidation");
    bvc.m_verifivation_failed = true;
    goto leave;
  }

  size_t coinbase_weight = get_transaction_weight(bl.miner_tx);
  size_t cumulative_block_weight = coinbase_weight;

  std::vector<std::pair<transaction, blobdata>> txs;
  key_images_container keys;

  uint64_t fee_summary = 0;
  uint64_t t_checktx = 0;
  uint64_t t_exists = 0;
  uint64_t t_pool = 0;
  uint64_t t_dblspnd = 0;
  TIME_MEASURE_FINISH(t3);

// XXX old code adds miner tx here

  size_t tx_index = 0;
  // Iterate over the block's transaction hashes, grabbing each
  // from the tx_pool and validating them.  Each is then added
  // to txs.  Keys spent in each are added to <keys> by the double spend check.
  txs.reserve(bl.tx_hashes.size());
  for (const crypto::hash& tx_id : bl.tx_hashes)
  {
    transaction tx_tmp;
    blobdata txblob;
    size_t tx_weight = 0;
    uint64_t fee = 0;
    bool relayed = false, do_not_relay = false, double_spend_seen = false;
    TIME_MEASURE_START(aa);

// XXX old code does not check whether tx exists
    if (m_db->tx_exists(tx_id))
    {
      MERROR("Block with id: " << id << " attempting to add transaction already in blockchain with id: " << tx_id);
      bvc.m_verifivation_failed = true;
      return_tx_to_pool(txs);
      goto leave;
    }

    TIME_MEASURE_FINISH(aa);
    t_exists += aa;
    TIME_MEASURE_START(bb);

    // get transaction with hash <tx_id> from tx_pool
    if(!m_tx_pool.take_tx(tx_id, tx_tmp, txblob, tx_weight, fee, relayed, do_not_relay, double_spend_seen))
    {
      MERROR_VER("Block with id: " << id  << " has at least one unknown transaction with id: " << tx_id);
      bvc.m_verifivation_failed = true;
      return_tx_to_pool(txs);
      goto leave;
    }

    TIME_MEASURE_FINISH(bb);
    t_pool += bb;
    // add the transaction to the temp list of transactions, so we can either
    // store the list of transactions all at once or return the ones we've
    // taken from the tx_pool back to it if the block fails verification.
    txs.push_back(std::make_pair(std::move(tx_tmp), std::move(txblob)));
    transaction &tx = txs.back().first;
    TIME_MEASURE_START(dd);

    // FIXME: the storage should not be responsible for validation.
    //        If it does any, it is merely a sanity check.
    //        Validation is the purview of the Blockchain class
    //        - TW
    //
    // ND: this is not needed, db->add_block() checks for duplicate k_images and fails accordingly.
    // if (!check_for_double_spend(tx, keys))
    // {
    //     LOG_PRINT_L0("Double spend detected in transaction (id: " << tx_id);
    //     bvc.m_verifivation_failed = true;
    //     break;
    // }

    TIME_MEASURE_FINISH(dd);
    t_dblspnd += dd;
    TIME_MEASURE_START(cc);

#if defined(PER_BLOCK_CHECKPOINT)
    if (!fast_check)
#endif
    {
      // validate that transaction inputs and the keys spending them are correct.
      tx_verification_context tvc;
      if(!check_tx_inputs(tx, tvc))
      {
        MERROR_VER("Block with id: " << id  << " has at least one transaction (id: " << tx_id << ") with wrong inputs.");

        //TODO: why is this done?  make sure that keeping invalid blocks makes sense.
        add_block_as_invalid(bl, id);
        MERROR_VER("Block with id " << id << " added as invalid because of wrong inputs in transactions");
        MERROR_VER("tx_index " << tx_index << ", m_blocks_txs_check " << m_blocks_txs_check.size() << ":");
        for (const auto &h: m_blocks_txs_check) MERROR_VER("  " << h);
        bvc.m_verifivation_failed = true;
        return_tx_to_pool(txs);
        goto leave;
      }
    }
#if defined(PER_BLOCK_CHECKPOINT)
    else
    {
      // ND: if fast_check is enabled for blocks, there is no need to check
      // the transaction inputs, but do some sanity checks anyway.
      if (tx_index >= m_blocks_txs_check.size() || memcmp(&m_blocks_txs_check[tx_index++], &tx_id, sizeof(tx_id)) != 0)
      {
        MERROR_VER("Block with id: " << id << " has at least one transaction (id: " << tx_id << ") with wrong inputs.");
        //TODO: why is this done?  make sure that keeping invalid blocks makes sense.
        add_block_as_invalid(bl, id);
        MERROR_VER("Block with id " << id << " added as invalid because of wrong inputs in transactions");
        bvc.m_verifivation_failed = true;
        return_tx_to_pool(txs);
        goto leave;
      }
    }
#endif
    TIME_MEASURE_FINISH(cc);
    t_checktx += cc;
    fee_summary += fee;
    cumulative_block_weight += tx_weight;
  }

  m_blocks_txs_check.clear();

  TIME_MEASURE_START(vmt);
  uint64_t base_reward = 0;
  uint64_t already_generated_coins = blockchain_height ? m_db->get_block_already_generated_coins(blockchain_height - 1) : 0;
  if(!validate_miner_transaction(bl, cumulative_block_weight, fee_summary, base_reward, already_generated_coins, bvc.m_partial_block_reward, m_hardfork->get_current_version()))
  {
    MERROR_VER("Block with id: " << id << " has incorrect miner transaction");
    bvc.m_verifivation_failed = true;
    return_tx_to_pool(txs);
    goto leave;
  }

  TIME_MEASURE_FINISH(vmt);
  size_t block_weight;
  difficulty_type cumulative_difficulty;

  // populate various metadata about the block to be stored alongside it.
  block_weight = cumulative_block_weight;
  cumulative_difficulty = current_diffic;
  // In the "tail" state when the minimum subsidy (implemented in get_block_reward) is in effect, the number of
  // coins will eventually exceed MONEY_SUPPLY and overflow a uint64. To prevent overflow, cap already_generated_coins
  // at MONEY_SUPPLY. already_generated_coins is only used to compute the block subsidy and MONEY_SUPPLY yields a
  // subsidy of 0 under the base formula and therefore the minimum subsidy >0 in the tail state.
  already_generated_coins = base_reward < (MONEY_SUPPLY-already_generated_coins) ? already_generated_coins + base_reward : MONEY_SUPPLY;
  if(blockchain_height)
    cumulative_difficulty += m_db->get_block_cumulative_difficulty(blockchain_height - 1);

  TIME_MEASURE_FINISH(block_processing_time);
  if(precomputed)
    block_processing_time += m_fake_pow_calc_time;

  rtxn_guard.stop();
  TIME_MEASURE_START(addblock);
  uint64_t new_height = 0;
  if (!bvc.m_verifivation_failed)
  {
    try
    {
      uint64_t long_term_block_weight = get_next_long_term_block_weight(block_weight);
      cryptonote::blobdata bd = cryptonote::block_to_blob(bl);
      new_height = m_db->add_block(std::make_pair(std::move(bl), std::move(bd)), block_weight, long_term_block_weight, cumulative_difficulty, already_generated_coins, txs);
    }
    catch (const KEY_IMAGE_EXISTS& e)
    {
      LOG_ERROR("Error adding block with hash: " << id << " to blockchain, what = " << e.what());
      m_batch_success = false;
      bvc.m_verifivation_failed = true;
      return_tx_to_pool(txs);
      return false;
    }
    catch (const std::exception& e)
    {
      //TODO: figure out the best way to deal with this failure
      LOG_ERROR("Error adding block with hash: " << id << " to blockchain, what = " << e.what());
      m_batch_success = false;
      bvc.m_verifivation_failed = true;
      return_tx_to_pool(txs);
      return false;
    }
  }
  else
  {
    LOG_ERROR("Blocks that failed verification should not reach here");
  }

  TIME_MEASURE_FINISH(addblock);

  // do this after updating the hard fork state since the weight limit may change due to fork
  if (!update_next_cumulative_weight_limit())
  {
    MERROR("Failed to update next cumulative weight limit");
    pop_block_from_blockchain();
    return false;
  }

  MINFO("+++++ BLOCK SUCCESSFULLY ADDED" << std::endl << "id:\t" << id << std::endl << "PoW:\t" << proof_of_work << std::endl << "HEIGHT " << new_height-1 << ", difficulty:\t" << current_diffic << std::endl << "block reward: " << print_money(fee_summary + base_reward) << "(" << print_money(base_reward) << " + " << print_money(fee_summary) << "), coinbase_weight: " << coinbase_weight << ", cumulative weight: " << cumulative_block_weight << ", " << block_processing_time << "(" << target_calculating_time << "/" << longhash_calculating_time << ")ms");
  if(m_show_time_stats)
  {
    MINFO("Height: " << new_height << " coinbase weight: " << coinbase_weight << " cumm: "
        << cumulative_block_weight << " p/t: " << block_processing_time << " ("
        << target_calculating_time << "/" << longhash_calculating_time << "/"
        << t1 << "/" << t2 << "/" << t3 << "/" << t_exists << "/" << t_pool
        << "/" << t_checktx << "/" << t_dblspnd << "/" << vmt << "/" << addblock << ")ms");
  }

  bvc.m_added_to_main_chain = true;
  ++m_sync_counter;

  // appears to be a NOP *and* is called elsewhere.  wat?
  m_tx_pool.on_blockchain_inc(new_height, id);
  get_difficulty_for_next_block(); // just to cache it
  invalidate_block_template_cache();

  std::shared_ptr<tools::Notify> block_notify = m_block_notify;
  if (block_notify)
    block_notify->notify("%s", epee::string_tools::pod_to_hex(id).c_str(), NULL);

  return true;
}
//------------------------------------------------------------------
bool Blockchain::prune_blockchain(uint32_t pruning_seed)
{
  m_tx_pool.lock();
  epee::misc_utils::auto_scope_leave_caller unlocker = epee::misc_utils::create_scope_leave_handler([&](){m_tx_pool.unlock();});
  CRITICAL_REGION_LOCAL(m_blockchain_lock);

  return m_db->prune_blockchain(pruning_seed);
}
//------------------------------------------------------------------
bool Blockchain::update_blockchain_pruning()
{
  m_tx_pool.lock();
  epee::misc_utils::auto_scope_leave_caller unlocker = epee::misc_utils::create_scope_leave_handler([&](){m_tx_pool.unlock();});
  CRITICAL_REGION_LOCAL(m_blockchain_lock);

  return m_db->update_pruning();
}
//------------------------------------------------------------------
bool Blockchain::check_blockchain_pruning()
{
  m_tx_pool.lock();
  epee::misc_utils::auto_scope_leave_caller unlocker = epee::misc_utils::create_scope_leave_handler([&](){m_tx_pool.unlock();});
  CRITICAL_REGION_LOCAL(m_blockchain_lock);

  return m_db->check_pruning();
}
//------------------------------------------------------------------
uint64_t Blockchain::get_next_long_term_block_weight(uint64_t block_weight) const
{
  PERF_TIMER(get_next_long_term_block_weight);

  const uint64_t db_height = m_db->height();
  const uint64_t nblocks = std::min<uint64_t>(m_long_term_block_weights_window, db_height);

  const uint8_t hf_version = get_current_hard_fork_version();
  if (hf_version < HF_VERSION_LONG_TERM_BLOCK_WEIGHT)
    return block_weight;

  uint64_t long_term_median = get_long_term_block_weight_median(db_height - nblocks, nblocks);
  uint64_t long_term_effective_median_block_weight = std::max<uint64_t>(CRYPTONOTE_BLOCK_GRANTED_FULL_REWARD_ZONE_V5, long_term_median);

  uint64_t short_term_constraint = long_term_effective_median_block_weight + long_term_effective_median_block_weight * 2 / 5;
  uint64_t long_term_block_weight = std::min<uint64_t>(block_weight, short_term_constraint);

  return long_term_block_weight;
}
//------------------------------------------------------------------
bool Blockchain::update_next_cumulative_weight_limit(uint64_t *long_term_effective_median_block_weight)
{
  PERF_TIMER(update_next_cumulative_weight_limit);

  LOG_PRINT_L3("Blockchain::" << __func__);

  // when we reach this, the last hf version is not yet written to the db
  const uint64_t db_height = m_db->height();
  const uint8_t hf_version = get_current_hard_fork_version();
  uint64_t full_reward_zone = get_min_block_weight(hf_version);
  uint64_t long_term_block_weight;

  if (hf_version < HF_VERSION_LONG_TERM_BLOCK_WEIGHT)
  {
    std::vector<uint64_t> weights;
    get_last_n_blocks_weights(weights, CRYPTONOTE_REWARD_BLOCKS_WINDOW);
    m_current_block_cumul_weight_median = epee::misc_utils::median(weights);
    long_term_block_weight = weights.back();
  }
  else
  {
    const uint64_t block_weight = m_db->get_block_weight(db_height - 1);

    uint64_t long_term_median;
    if (db_height == 1)
    {
      long_term_median = CRYPTONOTE_BLOCK_GRANTED_FULL_REWARD_ZONE_V5;
    }
    else
    {
      uint64_t nblocks = std::min<uint64_t>(m_long_term_block_weights_window, db_height);
      if (nblocks == db_height)
        --nblocks;
      long_term_median = get_long_term_block_weight_median(db_height - nblocks - 1, nblocks);
    }

    m_long_term_effective_median_block_weight = std::max<uint64_t>(CRYPTONOTE_BLOCK_GRANTED_FULL_REWARD_ZONE_V5, long_term_median);

    uint64_t short_term_constraint = m_long_term_effective_median_block_weight + m_long_term_effective_median_block_weight * 2 / 5;
    long_term_block_weight = std::min<uint64_t>(block_weight, short_term_constraint);

    if (db_height == 1)
    {
      long_term_median = long_term_block_weight;
    }
    else
    {
      m_long_term_block_weights_cache_tip_hash = m_db->get_block_hash_from_height(db_height - 1);
      m_long_term_block_weights_cache_rolling_median.insert(long_term_block_weight);
      long_term_median = m_long_term_block_weights_cache_rolling_median.median();
    }
    m_long_term_effective_median_block_weight = std::max<uint64_t>(CRYPTONOTE_BLOCK_GRANTED_FULL_REWARD_ZONE_V5, long_term_median);

    std::vector<uint64_t> weights;
    get_last_n_blocks_weights(weights, CRYPTONOTE_REWARD_BLOCKS_WINDOW);

    uint64_t short_term_median = epee::misc_utils::median(weights);
    uint64_t effective_median_block_weight = std::min<uint64_t>(std::max<uint64_t>(CRYPTONOTE_BLOCK_GRANTED_FULL_REWARD_ZONE_V5, short_term_median), CRYPTONOTE_SHORT_TERM_BLOCK_WEIGHT_SURGE_FACTOR * m_long_term_effective_median_block_weight);

    m_current_block_cumul_weight_median = effective_median_block_weight;
  }

  if (m_current_block_cumul_weight_median <= full_reward_zone)
    m_current_block_cumul_weight_median = full_reward_zone;

  m_current_block_cumul_weight_limit = m_current_block_cumul_weight_median * 2;

  if (long_term_effective_median_block_weight)
    *long_term_effective_median_block_weight = m_long_term_effective_median_block_weight;

  if (!m_db->is_read_only())
    m_db->add_max_block_size(m_current_block_cumul_weight_limit);

  return true;
}
//------------------------------------------------------------------
bool Blockchain::add_new_block(const block& bl, block_verification_context& bvc)
{
  LOG_PRINT_L3("Blockchain::" << __func__);
  crypto::hash id = get_block_hash(bl);
  CRITICAL_REGION_LOCAL(m_tx_pool);//to avoid deadlock lets lock tx_pool for whole add/reorganize process
  CRITICAL_REGION_LOCAL1(m_blockchain_lock);
  db_rtxn_guard rtxn_guard(m_db);
  if(have_block(id))
  {
    LOG_PRINT_L3("block with id = " << id << " already exists");
    bvc.m_already_exists = true;
    m_blocks_txs_check.clear();
    return false;
  }

  //check that block refers to chain tail
  if(!(bl.prev_id == get_tail_id()))
  {
    //chain switching or wrong block
    bvc.m_added_to_main_chain = false;
    rtxn_guard.stop();
    bool r = handle_alternative_block(bl, id, bvc);
    m_blocks_txs_check.clear();
    return r;
    //never relay alternative blocks
  }

  rtxn_guard.stop();
  return handle_block_to_main_chain(bl, id, bvc);
}
//------------------------------------------------------------------
//TODO: Refactor, consider returning a failure height and letting
//      caller decide course of action.
void Blockchain::check_against_checkpoints(const checkpoints& points, bool enforce)
{
  const auto& pts = points.get_points();
  bool stop_batch;

  CRITICAL_REGION_LOCAL(m_blockchain_lock);
  stop_batch = m_db->batch_start();
  const uint64_t blockchain_height = m_db->height();
  for (const auto& pt : pts)
  {
    // if the checkpoint is for a block we don't have yet, move on
    if (pt.first >= blockchain_height)
    {
      continue;
    }

    if (!points.check_block(pt.first, m_db->get_block_hash_from_height(pt.first)))
    {
      // if asked to enforce checkpoints, roll back to a couple of blocks before the checkpoint
      if (enforce)
      {
        LOG_ERROR("Local blockchain failed to pass a checkpoint, rolling back!");
        std::list<block> empty;
        rollback_blockchain_switching(empty, pt.first - 2);
      }
      else
      {
        LOG_ERROR("WARNING: local blockchain failed to pass a MoneroPulse checkpoint, and you could be on a fork. You should either sync up from scratch, OR download a fresh blockchain bootstrap, OR enable checkpoint enforcing with the --enforce-dns-checkpointing command-line option");
      }
    }
  }
  if (stop_batch)
    m_db->batch_stop();
}
//------------------------------------------------------------------
// returns false if any of the checkpoints loading returns false.
// That should happen only if a checkpoint is added that conflicts
// with an existing checkpoint.
bool Blockchain::update_checkpoints(const std::string& file_path, bool check_dns)
{
  if (!m_checkpoints.load_checkpoints_from_json(file_path))
  {
      return false;
  }

  // if we're checking both dns and json, load checkpoints from dns.
  // if we're not hard-enforcing dns checkpoints, handle accordingly
  if (m_enforce_dns_checkpoints && check_dns && !m_offline)
  {
    if (!m_checkpoints.load_checkpoints_from_dns())
    {
      return false;
    }
  }
  else if (check_dns && !m_offline)
  {
    checkpoints dns_points;
    dns_points.load_checkpoints_from_dns();
    if (m_checkpoints.check_for_conflicts(dns_points))
    {
      check_against_checkpoints(dns_points, false);
    }
    else
    {
      MERROR("One or more checkpoints fetched from DNS conflicted with existing checkpoints!");
    }
  }

  check_against_checkpoints(m_checkpoints, true);

  return true;
}
//------------------------------------------------------------------
void Blockchain::set_enforce_dns_checkpoints(bool enforce_checkpoints)
{
  m_enforce_dns_checkpoints = enforce_checkpoints;
}

//------------------------------------------------------------------
void Blockchain::block_longhash_worker(uint64_t height, const epee::span<const block> &blocks, std::unordered_map<crypto::hash, crypto::hash> &map) const
{
  TIME_MEASURE_START(t);
  slow_hash_allocate_state();

  for (const auto & block : blocks)
  {
    if (m_cancel)
       break;
    crypto::hash id = get_block_hash(block);
    crypto::hash pow = get_block_longhash(this, block, height++, 0);
    map.emplace(id, pow);
  }

  slow_hash_free_state();
  TIME_MEASURE_FINISH(t);
}

//------------------------------------------------------------------
bool Blockchain::cleanup_handle_incoming_blocks(bool force_sync)
{
  bool success = false;

  MTRACE("Blockchain::" << __func__);
  CRITICAL_REGION_BEGIN(m_blockchain_lock);
  TIME_MEASURE_START(t1);

  try
  {
    if (m_batch_success)
      m_db->batch_stop();
    else
      m_db->batch_abort();
    success = true;
  }
  catch (const std::exception &e)
  {
    MERROR("Exception in cleanup_handle_incoming_blocks: " << e.what());
  }

  if (success && m_sync_counter > 0)
  {
    if (force_sync)
    {
      if(m_db_sync_mode != db_nosync)
        store_blockchain();
      m_sync_counter = 0;
    }
    else if (m_db_sync_threshold && ((m_db_sync_on_blocks && m_sync_counter >= m_db_sync_threshold) || (!m_db_sync_on_blocks && m_bytes_to_sync >= m_db_sync_threshold)))
    {
      MDEBUG("Sync threshold met, syncing");
      if(m_db_sync_mode == db_async)
      {
        m_sync_counter = 0;
        m_bytes_to_sync = 0;
        m_async_service.dispatch(boost::bind(&Blockchain::store_blockchain, this));
      }
      else if(m_db_sync_mode == db_sync)
      {
        store_blockchain();
      }
      else // db_nosync
      {
        // DO NOTHING, not required to call sync.
      }
    }
  }

  TIME_MEASURE_FINISH(t1);
  m_blocks_longhash_table.clear();
  m_scan_table.clear();
  m_blocks_txs_check.clear();
  m_check_txin_table.clear();

  // when we're well clear of the precomputed hashes, free the memory
  if (!m_blocks_hash_check.empty() && m_db->height() > m_blocks_hash_check.size() + 4096)
  {
    MINFO("Dumping block hashes, we're now 4k past " << m_blocks_hash_check.size());
    m_blocks_hash_check.clear();
    m_blocks_hash_check.shrink_to_fit();
  }

  CRITICAL_REGION_END();
  m_tx_pool.unlock();

  update_blockchain_pruning();

  return success;
}

//------------------------------------------------------------------
void Blockchain::output_scan_worker(const uint64_t amount, const std::vector<uint64_t> &offsets, std::vector<output_data_t> &outputs) const
{
  try
  {
    m_db->get_output_key(epee::span<const uint64_t>(&amount, 1), offsets, outputs, true);
  }
  catch (const std::exception& e)
  {
    MERROR_VER("EXCEPTION: " << e.what());
  }
  catch (...)
  {

  }
}

uint64_t Blockchain::prevalidate_block_hashes(uint64_t height, const std::vector<crypto::hash> &hashes)
{
  // new: . . . . . X X X X X . . . . . .
  // pre: A A A A B B B B C C C C D D D D

  // easy case: height >= hashes
  if (height >= m_blocks_hash_of_hashes.size() * HASH_OF_HASHES_STEP)
    return hashes.size();

  // if we're getting old blocks, we might have jettisoned the hashes already
  if (m_blocks_hash_check.empty())
    return hashes.size();

  // find hashes encompassing those block
  size_t first_index = height / HASH_OF_HASHES_STEP;
  size_t last_index = (height + hashes.size() - 1) / HASH_OF_HASHES_STEP;
  MDEBUG("Blocks " << height << " - " << (height + hashes.size() - 1) << " start at " << first_index << " and end at " << last_index);

  // case of not enough to calculate even a single hash
  if (first_index == last_index && hashes.size() < HASH_OF_HASHES_STEP && (height + hashes.size()) % HASH_OF_HASHES_STEP)
    return hashes.size();

  // build hashes vector to hash hashes together
  std::vector<crypto::hash> data;
  data.reserve(hashes.size() + HASH_OF_HASHES_STEP - 1); // may be a bit too much

  // we expect height to be either equal or a bit below db height
  bool disconnected = (height > m_db->height());
  size_t pop;
  if (disconnected && height % HASH_OF_HASHES_STEP)
  {
    ++first_index;
    pop = HASH_OF_HASHES_STEP - height % HASH_OF_HASHES_STEP;
  }
  else
  {
    // we might need some already in the chain for the first part of the first hash
    for (uint64_t h = first_index * HASH_OF_HASHES_STEP; h < height; ++h)
    {
      data.push_back(m_db->get_block_hash_from_height(h));
    }
    pop = 0;
  }

  // push the data to check
  for (const auto &h: hashes)
  {
    if (pop)
      --pop;
    else
      data.push_back(h);
  }

  // hash and check
  uint64_t usable = first_index * HASH_OF_HASHES_STEP - height; // may start negative, but unsigned under/overflow is not UB
  for (size_t n = first_index; n <= last_index; ++n)
  {
    if (n < m_blocks_hash_of_hashes.size())
    {
      // if the last index isn't fully filled, we can't tell if valid
      if (data.size() < (n - first_index) * HASH_OF_HASHES_STEP + HASH_OF_HASHES_STEP)
        break;

      crypto::hash hash;
      cn_fast_hash(data.data() + (n - first_index) * HASH_OF_HASHES_STEP, HASH_OF_HASHES_STEP * sizeof(crypto::hash), hash);
      bool valid = hash == m_blocks_hash_of_hashes[n];

      // add to the known hashes array
      if (!valid)
      {
        MDEBUG("invalid hash for blocks " << n * HASH_OF_HASHES_STEP << " - " << (n * HASH_OF_HASHES_STEP + HASH_OF_HASHES_STEP - 1));
        break;
      }

      size_t end = n * HASH_OF_HASHES_STEP + HASH_OF_HASHES_STEP;
      for (size_t i = n * HASH_OF_HASHES_STEP; i < end; ++i)
      {
        CHECK_AND_ASSERT_MES(m_blocks_hash_check[i] == crypto::null_hash || m_blocks_hash_check[i] == data[i - first_index * HASH_OF_HASHES_STEP],
            0, "Consistency failure in m_blocks_hash_check construction");
        m_blocks_hash_check[i] = data[i - first_index * HASH_OF_HASHES_STEP];
      }
      usable += HASH_OF_HASHES_STEP;
    }
    else
    {
      // if after the end of the precomputed blocks, accept anything
      usable += HASH_OF_HASHES_STEP;
      if (usable > hashes.size())
        usable = hashes.size();
    }
  }
  MDEBUG("usable: " << usable << " / " << hashes.size());
  CHECK_AND_ASSERT_MES(usable < std::numeric_limits<uint64_t>::max() / 2, 0, "usable is negative");
  return usable;
}

//------------------------------------------------------------------
// ND: Speedups:
// 1. Thread long_hash computations if possible (m_max_prepare_blocks_threads = nthreads, default = 4)
// 2. Group all amounts (from txs) and related absolute offsets and form a table of tx_prefix_hash
//    vs [k_image, output_keys] (m_scan_table). This is faster because it takes advantage of bulk queries
//    and is threaded if possible. The table (m_scan_table) will be used later when querying output
//    keys.
bool Blockchain::prepare_handle_incoming_blocks(const std::vector<block_complete_entry> &blocks_entry, std::vector<block> &blocks)
{
  MTRACE("Blockchain::" << __func__);
  TIME_MEASURE_START(prepare);
  bool stop_batch;
  uint64_t bytes = 0;
  size_t total_txs = 0;
  blocks.clear();

  // Order of locking must be:
  //  m_incoming_tx_lock (optional)
  //  m_tx_pool lock
  //  blockchain lock
  //
  //  Something which takes the blockchain lock may never take the txpool lock
  //  if it has not provably taken the txpool lock earlier
  //
  //  The txpool lock is now taken in prepare_handle_incoming_blocks
  //  and released in cleanup_handle_incoming_blocks. This avoids issues
  //  when something uses the pool, which now uses the blockchain and
  //  needs a batch, since a batch could otherwise be active while the
  //  txpool and blockchain locks were not held

  m_tx_pool.lock();
  CRITICAL_REGION_LOCAL1(m_blockchain_lock);

  if(blocks_entry.size() == 0)
    return false;

  for (const auto &entry : blocks_entry)
  {
    bytes += entry.block.size();
    for (const auto &tx_blob : entry.txs)
    {
      bytes += tx_blob.size();
    }
    total_txs += entry.txs.size();
  }
  m_bytes_to_sync += bytes;
  while (!(stop_batch = m_db->batch_start(blocks_entry.size(), bytes))) {
    m_blockchain_lock.unlock();
    m_tx_pool.unlock();
    epee::misc_utils::sleep_no_w(1000);
    m_tx_pool.lock();
    m_blockchain_lock.lock();
  }
  m_batch_success = true;

  const uint64_t height = m_db->height();
  if ((height + blocks_entry.size()) < m_blocks_hash_check.size())
    return true;

  bool blocks_exist = false;
  tools::threadpool& tpool = tools::threadpool::getInstance();
  unsigned threads = tpool.get_max_concurrency();
  blocks.resize(blocks_entry.size());

  if (1)
  {
    // limit threads, default limit = 4
    if(threads > m_max_prepare_blocks_threads)
      threads = m_max_prepare_blocks_threads;

    unsigned int batches = blocks_entry.size() / threads;
    unsigned int extra = blocks_entry.size() % threads;
    MDEBUG("block_batches: " << batches);
    std::vector<std::unordered_map<crypto::hash, crypto::hash>> maps(threads);
    auto it = blocks_entry.begin();
    unsigned blockidx = 0;

    const crypto::hash tophash = m_db->top_block_hash();
    for (unsigned i = 0; i < threads; i++)
    {
      for (unsigned int j = 0; j < batches; j++, ++blockidx)
      {
        block &block = blocks[blockidx];
        crypto::hash block_hash;

        if (!parse_and_validate_block_from_blob(it->block, block, block_hash))
          return false;

        // check first block and skip all blocks if its not chained properly
        if (blockidx == 0)
        {
          if (block.prev_id != tophash)
          {
            MDEBUG("Skipping prepare blocks. New blocks don't belong to chain.");
            blocks.clear();
            return true;
          }
        }
        if (have_block(block_hash))
          blocks_exist = true;

        std::advance(it, 1);
      }
    }

    for (unsigned i = 0; i < extra && !blocks_exist; i++, blockidx++)
    {
      block &block = blocks[blockidx];
      crypto::hash block_hash;

      if (!parse_and_validate_block_from_blob(it->block, block, block_hash))
        return false;

      if (have_block(block_hash))
        blocks_exist = true;

      std::advance(it, 1);
    }

    if (!blocks_exist)
    {
      m_blocks_longhash_table.clear();
      uint64_t thread_height = height;
      tools::threadpool::waiter waiter;
      m_prepare_height = height;
      m_prepare_nblocks = blocks_entry.size();
      m_prepare_blocks = &blocks;
      for (unsigned int i = 0; i < threads; i++)
      {
        unsigned nblocks = batches;
        if (i < extra)
          ++nblocks;
        tpool.submit(&waiter, boost::bind(&Blockchain::block_longhash_worker, this, thread_height, epee::span<const block>(&blocks[thread_height - height], nblocks), std::ref(maps[i])), true);
        thread_height += nblocks;
      }

      waiter.wait(&tpool);
      m_prepare_height = 0;

      if (m_cancel)
         return false;

      for (const auto & map : maps)
      {
        m_blocks_longhash_table.insert(map.begin(), map.end());
      }
    }
  }

  if (m_cancel)
    return false;

  if (blocks_exist)
  {
    MDEBUG("Skipping remainder of prepare blocks. Blocks exist.");
    return true;
  }

  m_fake_scan_time = 0;
  m_fake_pow_calc_time = 0;

  m_scan_table.clear();
  m_check_txin_table.clear();

  TIME_MEASURE_FINISH(prepare);
  m_fake_pow_calc_time = prepare / blocks_entry.size();

  if (blocks_entry.size() > 1 && threads > 1 && m_show_time_stats)
    MDEBUG("Prepare blocks took: " << prepare << " ms");

  TIME_MEASURE_START(scantable);

  // [input] stores all unique amounts found
  std::vector < uint64_t > amounts;
  // [input] stores all absolute_offsets for each amount
  std::map<uint64_t, std::vector<uint64_t>> offset_map;
  // [output] stores all output_data_t for each absolute_offset
  std::map<uint64_t, std::vector<output_data_t>> tx_map;
  std::vector<std::pair<cryptonote::transaction, crypto::hash>> txes(total_txs);

#define SCAN_TABLE_QUIT(m) \
        do { \
            MERROR_VER(m) ;\
            m_scan_table.clear(); \
            return false; \
        } while(0); \

  // generate sorted tables for all amounts and absolute offsets
  size_t tx_index = 0, block_index = 0;
  for (const auto &entry : blocks_entry)
  {
    if (m_cancel)
      return false;

    for (const auto &tx_blob : entry.txs)
    {
      if (tx_index >= txes.size())
        SCAN_TABLE_QUIT("tx_index is out of sync");
      transaction &tx = txes[tx_index].first;
      crypto::hash &tx_prefix_hash = txes[tx_index].second;
      ++tx_index;

      if (!parse_and_validate_tx_base_from_blob(tx_blob, tx))
        SCAN_TABLE_QUIT("Could not parse tx from incoming blocks.");
      cryptonote::get_transaction_prefix_hash(tx, tx_prefix_hash);

      auto its = m_scan_table.find(tx_prefix_hash);
      if (its != m_scan_table.end())
        SCAN_TABLE_QUIT("Duplicate tx found from incoming blocks.");

      m_scan_table.emplace(tx_prefix_hash, std::unordered_map<crypto::key_image, std::vector<output_data_t>>());
      its = m_scan_table.find(tx_prefix_hash);
      assert(its != m_scan_table.end());

      // get all amounts from tx.vin(s)
      for (const auto &txin : tx.vin)
      {
        const txin_to_key &in_to_key = boost::get < txin_to_key > (txin);

        // check for duplicate
        auto it = its->second.find(in_to_key.k_image);
        if (it != its->second.end())
          SCAN_TABLE_QUIT("Duplicate key_image found from incoming blocks.");

        amounts.push_back(in_to_key.amount);
      }

      // sort and remove duplicate amounts from amounts list
      std::sort(amounts.begin(), amounts.end());
      auto last = std::unique(amounts.begin(), amounts.end());
      amounts.erase(last, amounts.end());

      // add amount to the offset_map and tx_map
      for (const uint64_t &amount : amounts)
      {
        if (offset_map.find(amount) == offset_map.end())
          offset_map.emplace(amount, std::vector<uint64_t>());

        if (tx_map.find(amount) == tx_map.end())
          tx_map.emplace(amount, std::vector<output_data_t>());
      }

      // add new absolute_offsets to offset_map
      for (const auto &txin : tx.vin)
      {
        const txin_to_key &in_to_key = boost::get < txin_to_key > (txin);
        // no need to check for duplicate here.
        auto absolute_offsets = relative_output_offsets_to_absolute(in_to_key.key_offsets);
        for (const auto & offset : absolute_offsets)
          offset_map[in_to_key.amount].push_back(offset);

      }
    }
    ++block_index;
  }

  // sort and remove duplicate absolute_offsets in offset_map
  for (auto &offsets : offset_map)
  {
    std::sort(offsets.second.begin(), offsets.second.end());
    auto last = std::unique(offsets.second.begin(), offsets.second.end());
    offsets.second.erase(last, offsets.second.end());
  }

  // gather all the output keys
  threads = tpool.get_max_concurrency();
  if (!m_db->can_thread_bulk_indices())
    threads = 1;

  if (threads > 1 && amounts.size() > 1)
  {
    tools::threadpool::waiter waiter;

    for (size_t i = 0; i < amounts.size(); i++)
    {
      uint64_t amount = amounts[i];
      tpool.submit(&waiter, boost::bind(&Blockchain::output_scan_worker, this, amount, std::cref(offset_map[amount]), std::ref(tx_map[amount])), true);
    }
    waiter.wait(&tpool);
  }
  else
  {
    for (size_t i = 0; i < amounts.size(); i++)
    {
      uint64_t amount = amounts[i];
      output_scan_worker(amount, offset_map[amount], tx_map[amount]);
    }
  }

  // now generate a table for each tx_prefix and k_image hashes
  tx_index = 0;
  for (const auto &entry : blocks_entry)
  {
    if (m_cancel)
      return false;

    for (const auto &tx_blob : entry.txs)
    {
      if (tx_index >= txes.size())
        SCAN_TABLE_QUIT("tx_index is out of sync");
      const transaction &tx = txes[tx_index].first;
      const crypto::hash &tx_prefix_hash = txes[tx_index].second;
      ++tx_index;

      auto its = m_scan_table.find(tx_prefix_hash);
      if (its == m_scan_table.end())
        SCAN_TABLE_QUIT("Tx not found on scan table from incoming blocks.");

      for (const auto &txin : tx.vin)
      {
        const txin_to_key &in_to_key = boost::get < txin_to_key > (txin);
        auto needed_offsets = relative_output_offsets_to_absolute(in_to_key.key_offsets);

        std::vector<output_data_t> outputs;
        for (const uint64_t & offset_needed : needed_offsets)
        {
          size_t pos = 0;
          bool found = false;

          for (const uint64_t &offset_found : offset_map[in_to_key.amount])
          {
            if (offset_needed == offset_found)
            {
              found = true;
              break;
            }

            ++pos;
          }

          if (found && pos < tx_map[in_to_key.amount].size())
            outputs.push_back(tx_map[in_to_key.amount].at(pos));
          else
            break;
        }

        its->second.emplace(in_to_key.k_image, outputs);
      }
    }
  }

  TIME_MEASURE_FINISH(scantable);
  if (total_txs > 0)
  {
    m_fake_scan_time = scantable / total_txs;
    if(m_show_time_stats)
      MDEBUG("Prepare scantable took: " << scantable << " ms");
  }

  return true;
}

void Blockchain::add_txpool_tx(const crypto::hash &txid, const cryptonote::blobdata &blob, const txpool_tx_meta_t &meta)
{
  m_db->add_txpool_tx(txid, blob, meta);
}

void Blockchain::update_txpool_tx(const crypto::hash &txid, const txpool_tx_meta_t &meta)
{
  m_db->update_txpool_tx(txid, meta);
}

void Blockchain::remove_txpool_tx(const crypto::hash &txid)
{
  m_db->remove_txpool_tx(txid);
}

uint64_t Blockchain::get_txpool_tx_count(bool include_unrelayed_txes) const
{
  return m_db->get_txpool_tx_count(include_unrelayed_txes);
}

bool Blockchain::get_txpool_tx_meta(const crypto::hash& txid, txpool_tx_meta_t &meta) const
{
  return m_db->get_txpool_tx_meta(txid, meta);
}

bool Blockchain::get_txpool_tx_blob(const crypto::hash& txid, cryptonote::blobdata &bd) const
{
  return m_db->get_txpool_tx_blob(txid, bd);
}

cryptonote::blobdata Blockchain::get_txpool_tx_blob(const crypto::hash& txid) const
{
  return m_db->get_txpool_tx_blob(txid);
}

bool Blockchain::for_all_txpool_txes(std::function<bool(const crypto::hash&, const txpool_tx_meta_t&, const cryptonote::blobdata*)> f, bool include_blob, bool include_unrelayed_txes) const
{
  return m_db->for_all_txpool_txes(f, include_blob, include_unrelayed_txes);
}

void Blockchain::set_user_options(uint64_t maxthreads, bool sync_on_blocks, uint64_t sync_threshold, blockchain_db_sync_mode sync_mode, bool fast_sync)
{
  if (sync_mode == db_defaultsync)
  {
    m_db_default_sync = true;
    sync_mode = db_async;
  }
  m_db_sync_mode = sync_mode;
  m_fast_sync = fast_sync;
  m_db_sync_on_blocks = sync_on_blocks;
  m_db_sync_threshold = sync_threshold;
  m_max_prepare_blocks_threads = maxthreads;
}

void Blockchain::safesyncmode(const bool onoff)
{
  /* all of this is no-op'd if the user set a specific
   * --db-sync-mode at startup.
   */
  if (m_db_default_sync)
  {
    m_db->safesyncmode(onoff);
    m_db_sync_mode = onoff ? db_nosync : db_async;
  }
}

HardFork::State Blockchain::get_hard_fork_state() const
{
  return m_hardfork->get_state();
}

const std::vector<HardFork::Params>& Blockchain::get_hard_fork_heights(network_type nettype)
{
  static const std::vector<HardFork::Params> mainnet_heights = []()
  {
    std::vector<HardFork::Params> heights;
    for (const auto& i : mainnet_hard_forks)
      heights.emplace_back(i.version, i.height, i.threshold, i.time);
    return heights;
  }();
  static const std::vector<HardFork::Params> testnet_heights = []()
  {
    std::vector<HardFork::Params> heights;
    for (const auto& i : testnet_hard_forks)
      heights.emplace_back(i.version, i.height, i.threshold, i.time);
    return heights;
  }();
  static const std::vector<HardFork::Params> stagenet_heights = []()
  {
    std::vector<HardFork::Params> heights;
    for (const auto& i : stagenet_hard_forks)
      heights.emplace_back(i.version, i.height, i.threshold, i.time);
    return heights;
  }();
  static const std::vector<HardFork::Params> dummy;
  switch (nettype)
  {
    case MAINNET: return mainnet_heights;
    case TESTNET: return testnet_heights;
    case STAGENET: return stagenet_heights;
    default: return dummy;
  }
}

bool Blockchain::get_hard_fork_voting_info(uint8_t version, uint32_t &window, uint32_t &votes, uint32_t &threshold, uint64_t &earliest_height, uint8_t &voting) const
{
  return m_hardfork->get_voting_info(version, window, votes, threshold, earliest_height, voting);
}

uint64_t Blockchain::get_difficulty_target() const
{
  return get_current_hard_fork_version() < 2 ? DIFFICULTY_TARGET_V1 : DIFFICULTY_TARGET_V2;
}

std::map<uint64_t, std::tuple<uint64_t, uint64_t, uint64_t>> Blockchain:: get_output_histogram(const std::vector<uint64_t> &amounts, bool unlocked, uint64_t recent_cutoff, uint64_t min_count) const
{
  return m_db->get_output_histogram(amounts, unlocked, recent_cutoff, min_count);
}

std::list<std::pair<Blockchain::block_extended_info,std::vector<crypto::hash>>> Blockchain::get_alternative_chains() const
{
  std::list<std::pair<Blockchain::block_extended_info,std::vector<crypto::hash>>> chains;

  blocks_ext_by_hash alt_blocks;
  alt_blocks.reserve(m_db->get_alt_block_count());
  m_db->for_all_alt_blocks([&alt_blocks](const crypto::hash &blkid, const cryptonote::alt_block_data_t &data, const cryptonote::blobdata *blob) {
    if (!blob)
    {
      MERROR("No blob, but blobs were requested");
      return false;
    }
    cryptonote::block bl;
    block_extended_info bei;
    if (cryptonote::parse_and_validate_block_from_blob(*blob, bei.bl))
    {
      bei.height = data.height;
      bei.block_cumulative_weight = data.cumulative_weight;
      bei.cumulative_difficulty = data.cumulative_difficulty_high;
      bei.cumulative_difficulty = (bei.cumulative_difficulty << 64) + data.cumulative_difficulty_low;
      bei.already_generated_coins = data.already_generated_coins;
      alt_blocks.insert(std::make_pair(cryptonote::get_block_hash(bei.bl), std::move(bei)));
    }
    else
      MERROR("Failed to parse block from blob");
    return true;
  }, true);

  for (const auto &i: alt_blocks)
  {
    const crypto::hash top = cryptonote::get_block_hash(i.second.bl);
    bool found = false;
    for (const auto &j: alt_blocks)
    {
      if (j.second.bl.prev_id == top)
      {
        found = true;
        break;
      }
    }
    if (!found)
    {
      std::vector<crypto::hash> chain;
      auto h = i.second.bl.prev_id;
      chain.push_back(top);
      blocks_ext_by_hash::const_iterator prev;
      while ((prev = alt_blocks.find(h)) != alt_blocks.end())
      {
        chain.push_back(h);
        h = prev->second.bl.prev_id;
      }
      chains.push_back(std::make_pair(i.second, chain));
    }
  }
  return chains;
}

void Blockchain::cancel()
{
  m_cancel = true;
}

#if defined(PER_BLOCK_CHECKPOINT)
static const char expected_block_hashes_hash[] = "6dcfab708bc16088b314fbf51e2e90b117c17de604b12c0ddfb512e8788cb441";
void Blockchain::load_compiled_in_block_hashes(const GetCheckpointsCallback& get_checkpoints)
{
  if (get_checkpoints == nullptr || !m_fast_sync)
  {
    return;
  }
  const epee::span<const unsigned char> &checkpoints = get_checkpoints(m_nettype);
  if (!checkpoints.empty())
  {
    MINFO("Loading precomputed blocks (" << checkpoints.size() << " bytes)");
    if (m_nettype == MAINNET)
    {
      // first check hash
      crypto::hash hash;
      if (!tools::sha256sum(checkpoints.data(), checkpoints.size(), hash))
      {
        MERROR("Failed to hash precomputed blocks data");
        return;
      }
      MINFO("precomputed blocks hash: " << hash << ", expected " << expected_block_hashes_hash);
      cryptonote::blobdata expected_hash_data;
      if (!epee::string_tools::parse_hexstr_to_binbuff(std::string(expected_block_hashes_hash), expected_hash_data) || expected_hash_data.size() != sizeof(crypto::hash))
      {
        MERROR("Failed to parse expected block hashes hash");
        return;
      }
      const crypto::hash expected_hash = *reinterpret_cast<const crypto::hash*>(expected_hash_data.data());
      if (hash != expected_hash)
      {
        MERROR("Block hash data does not match expected hash");
        return;
      }
    }

    if (checkpoints.size() > 4)
    {
      const unsigned char *p = checkpoints.data();
      const uint32_t nblocks = *p | ((*(p+1))<<8) | ((*(p+2))<<16) | ((*(p+3))<<24);
      if (nblocks > (std::numeric_limits<uint32_t>::max() - 4) / sizeof(hash))
      {
        MERROR("Block hash data is too large");
        return;
      }
      const size_t size_needed = 4 + nblocks * sizeof(crypto::hash);
      if(nblocks > 0 && nblocks > (m_db->height() + HASH_OF_HASHES_STEP - 1) / HASH_OF_HASHES_STEP && checkpoints.size() >= size_needed)
      {
        p += sizeof(uint32_t);
        m_blocks_hash_of_hashes.reserve(nblocks);
        for (uint32_t i = 0; i < nblocks; i++)
        {
          crypto::hash hash;
          memcpy(hash.data, p, sizeof(hash.data));
          p += sizeof(hash.data);
          m_blocks_hash_of_hashes.push_back(hash);
        }
        m_blocks_hash_check.resize(m_blocks_hash_of_hashes.size() * HASH_OF_HASHES_STEP, crypto::null_hash);
        MINFO(nblocks << " block hashes loaded");

        // FIXME: clear tx_pool because the process might have been
        // terminated and caused it to store txs kept by blocks.
        // The core will not call check_tx_inputs(..) for these
        // transactions in this case. Consequently, the sanity check
        // for tx hashes will fail in handle_block_to_main_chain(..)
        CRITICAL_REGION_LOCAL(m_tx_pool);

        std::vector<transaction> txs;
        m_tx_pool.get_transactions(txs);

        size_t tx_weight;
        uint64_t fee;
        bool relayed, do_not_relay, double_spend_seen;
        transaction pool_tx;
        blobdata txblob;
        for(const transaction &tx : txs)
        {
          crypto::hash tx_hash = get_transaction_hash(tx);
          m_tx_pool.take_tx(tx_hash, pool_tx, txblob, tx_weight, fee, relayed, do_not_relay, double_spend_seen);
        }
      }
    }
  }
}
#endif

bool Blockchain::is_within_compiled_block_hash_area(uint64_t height) const
{
#if defined(PER_BLOCK_CHECKPOINT)
  return height < m_blocks_hash_of_hashes.size() * HASH_OF_HASHES_STEP;
#else
  return false;
#endif
}

void Blockchain::lock()
{
  m_blockchain_lock.lock();
}

void Blockchain::unlock()
{
  m_blockchain_lock.unlock();
}

bool Blockchain::for_all_key_images(std::function<bool(const crypto::key_image&)> f) const
{
  return m_db->for_all_key_images(f);
}

bool Blockchain::for_blocks_range(const uint64_t& h1, const uint64_t& h2, std::function<bool(uint64_t, const crypto::hash&, const block&)> f) const
{
  return m_db->for_blocks_range(h1, h2, f);
}

bool Blockchain::for_all_transactions(std::function<bool(const crypto::hash&, const cryptonote::transaction&)> f, bool pruned) const
{
  return m_db->for_all_transactions(f, pruned);
}

bool Blockchain::for_all_outputs(std::function<bool(uint64_t amount, const crypto::hash &tx_hash, uint64_t height, size_t tx_idx)> f) const
{
  return m_db->for_all_outputs(f);;
}

bool Blockchain::for_all_outputs(uint64_t amount, std::function<bool(uint64_t height)> f) const
{
  return m_db->for_all_outputs(amount, f);;
}

void Blockchain::invalidate_block_template_cache()
{
  MDEBUG("Invalidating block template cache");
  m_btc_valid = false;
}

void Blockchain::cache_block_template(const block &b, const cryptonote::account_public_address &address, const blobdata &nonce, const difficulty_type &diff, uint64_t height, uint64_t expected_reward, uint64_t pool_cookie)
{
  MDEBUG("Setting block template cache");
  m_btc = b;
  m_btc_address = address;
  m_btc_nonce = nonce;
  m_btc_difficulty = diff;
  m_btc_height = height;
  m_btc_expected_reward = expected_reward;
  m_btc_pool_cookie = pool_cookie;
  m_btc_valid = true;
}

namespace cryptonote {
template bool Blockchain::get_transactions(const std::vector<crypto::hash>&, std::vector<transaction>&, std::vector<crypto::hash>&) const;
template bool Blockchain::get_transactions_blobs(const std::vector<crypto::hash>&, std::vector<cryptonote::blobdata>&, std::vector<crypto::hash>&, bool) const;
template bool Blockchain::get_split_transactions_blobs(const std::vector<crypto::hash>&, std::vector<std::tuple<crypto::hash, cryptonote::blobdata, crypto::hash, cryptonote::blobdata>>&, std::vector<crypto::hash>&) const;
}<|MERGE_RESOLUTION|>--- conflicted
+++ resolved
@@ -140,12 +140,8 @@
   m_difficulty_for_next_block_top_hash(crypto::null_hash),
   m_difficulty_for_next_block(1),
   m_btc_valid(false),
-<<<<<<< HEAD
   m_batch_success(true),
   m_prepare_height(0)
-=======
-  m_batch_success(true)
->>>>>>> 3a8d4bbf
 {
   LOG_PRINT_L3("Blockchain::" << __func__);
 }
